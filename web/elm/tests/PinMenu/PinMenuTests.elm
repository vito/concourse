--- conflicted
+++ resolved
@@ -61,27 +61,7 @@
                 model =
                     { init
                         | fetchedResources =
-<<<<<<< HEAD
-                            Just <|
-                                JE.list identity
-                                    [ JE.object
-                                        [ ( "team_name", JE.string "team" )
-                                        , ( "pipeline_name", JE.string "pipeline" )
-                                        , ( "pipeline_id", JE.int 1 )
-                                        , ( "name", JE.string "test" )
-                                        , ( "type", JE.string "type" )
-                                        , ( "pinned_version"
-                                          , JE.object
-                                                [ ( "version"
-                                                  , JE.string "v1"
-                                                  )
-                                                ]
-                                          )
-                                        ]
-                                    ]
-=======
-                            Just [ Data.resource "v1" |> Data.withName "test" ]
->>>>>>> e1c0dbd1
+                            Just [ Data.resource (Just "v1") |> Data.withName "test" ]
                     }
             in
             [ test "is hoverable" <|
