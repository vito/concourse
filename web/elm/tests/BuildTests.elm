module BuildTests exposing (all)

import Application.Application as Application
import Array
import Build.Build as Build
import Build.Models as Models
import Build.StepTree.Models as STModels
import Char
<<<<<<< HEAD
import Colors
import Common
=======
import Common exposing (defineHoverBehaviour)
>>>>>>> 4e44508f
import Concourse exposing (BuildPrepStatus(..))
import Concourse.Pagination exposing (Direction(..))
import DashboardTests
    exposing
        ( iconSelector
        , isColorWithStripes
        , middleGrey
        )
import Dict
import Expect
import Html.Attributes as Attr
import Http
import Json.Encode as Encode
import Keyboard
import Message.Callback as Callback
import Message.Effects as Effects
import Message.Message
import Message.Subscription as Subscription exposing (Delivery(..), Interval(..))
import Message.TopLevelMessage as Msgs
import Routes
import Test exposing (..)
import Test.Html.Event as Event
import Test.Html.Query as Query
import Test.Html.Selector
    exposing
        ( attribute
        , class
        , containing
        , id
        , style
        , tag
        , text
        )
import Time
import Url
import UserState


all : Test
all =
    describe "build page" <|
        let
            buildId =
                { teamName = "team"
                , pipelineName = "pipeline"
                , jobName = "job"
                , buildName = "1"
                }

            flags =
                { turbulenceImgSrc = ""
                , notFoundImgSrc = ""
                , csrfToken = csrfToken
                , authToken = ""
                , clusterName = ""
                , pipelineRunningKeyframes = ""
                }

            pageLoadJobBuild =
                Common.init
                    "/teams/team/pipelines/pipeline/jobs/job/builds/1"

            pageLoadOneOffBuild =
                Common.init "/builds/1"

            theBuild : Concourse.Build
            theBuild =
                { id = 1
                , name = "1"
                , job =
                    Just
                        { teamName = "team"
                        , pipelineName = "pipeline"
                        , jobName = "job"
                        }
                , status = Concourse.BuildStatusSucceeded
                , duration =
                    { startedAt = Just <| Time.millisToPosix 0
                    , finishedAt = Just <| Time.millisToPosix 0
                    }
                , reapTime = Nothing
                }

            startedBuild : Concourse.Build
            startedBuild =
                { id = 1
                , name = "1"
                , job =
                    Just
                        { teamName = "team"
                        , pipelineName = "pipeline"
                        , jobName = "job"
                        }
                , status = Concourse.BuildStatusStarted
                , duration =
                    { startedAt = Just <| Time.millisToPosix 0
                    , finishedAt = Just <| Time.millisToPosix 0
                    }
                , reapTime = Nothing
                }

            fetchBuild : Application.Model -> ( Application.Model, List Effects.Effect )
            fetchBuild =
                Application.handleCallback <|
                    Callback.BuildFetched <|
                        Ok ( 1, theBuild )

            fetchBuildWithStatus :
                Concourse.BuildStatus
                -> Application.Model
                -> Application.Model
            fetchBuildWithStatus status =
                Application.handleCallback
                    (Callback.BuildFetched
                        (Ok
                            ( 1
                            , { id = 1
                              , name = "1"
                              , job = Nothing
                              , status = status
                              , duration =
                                    { startedAt = Nothing
                                    , finishedAt = Nothing
                                    }
                              , reapTime = Nothing
                              }
                            )
                        )
                    )
                    >> Tuple.first
                    >> Application.handleCallback
                        (Callback.BuildHistoryFetched
                            (Ok
                                { pagination =
                                    { previousPage = Nothing
                                    , nextPage = Nothing
                                    }
                                , content =
                                    [ { id = 0
                                      , name = "0"
                                      , job = Nothing
                                      , status = status
                                      , duration =
                                            { startedAt = Nothing
                                            , finishedAt = Nothing
                                            }
                                      , reapTime = Nothing
                                      }
                                    ]
                                }
                            )
                        )
                    >> Tuple.first

            fetchStartedBuild :
                Application.Model
                -> ( Application.Model, List Effects.Effect )
            fetchStartedBuild =
                Application.handleCallback <|
                    Callback.BuildFetched <|
                        Ok ( 1, startedBuild )

            fetchJobDetails :
                Application.Model
                -> ( Application.Model, List Effects.Effect )
            fetchJobDetails =
                Application.handleCallback <|
                    Callback.BuildJobDetailsFetched <|
                        Ok
                            { pipeline =
                                { teamName = "team"
                                , pipelineName = "pipeline"
                                }
                            , name = "job"
                            , pipelineName = "pipeline"
                            , teamName = "team"
                            , nextBuild = Nothing
                            , finishedBuild = Nothing
                            , transitionBuild = Nothing
                            , paused = False
                            , disableManualTrigger = False
                            , inputs = []
                            , outputs = []
                            , groups = []
                            }

            fetchJobDetailsNoTrigger :
                Application.Model
                -> ( Application.Model, List Effects.Effect )
            fetchJobDetailsNoTrigger =
                Application.handleCallback <|
                    Callback.BuildJobDetailsFetched <|
                        Ok
                            { pipeline =
                                { teamName = "team"
                                , pipelineName = "pipeline"
                                }
                            , name = "job"
                            , pipelineName = "pipeline"
                            , teamName = "team"
                            , nextBuild = Nothing
                            , finishedBuild = Nothing
                            , transitionBuild = Nothing
                            , paused = False
                            , disableManualTrigger = True
                            , inputs = []
                            , outputs = []
                            , groups = []
                            }

            fetchHistory :
                Application.Model
                -> ( Application.Model, List Effects.Effect )
            fetchHistory =
                Application.handleCallback
                    (Callback.BuildHistoryFetched
                        (Ok
                            { pagination =
                                { previousPage = Nothing
                                , nextPage = Nothing
                                }
                            , content = [ theBuild ]
                            }
                        )
                    )

            csrfToken : String
            csrfToken =
                "csrf_token"

            eventsUrl : String
            eventsUrl =
                "http://localhost:8080/api/v1/builds/307/events"

            initFromApplication : Application.Model
            initFromApplication =
                Common.init "/teams/t/pipelines/p/jobs/j/builds/1"
        in
        [ test "converts URL hash to highlighted line in view" <|
            \_ ->
                Application.init
                    flags
                    { protocol = Url.Http
                    , host = ""
                    , port_ = Nothing
                    , path = "/teams/t/pipelines/p/jobs/j/builds/307"
                    , query = Nothing
                    , fragment = Just "Lstepid:1"
                    }
                    |> Tuple.first
                    |> Application.handleCallback
                        (Callback.BuildFetched <|
                            Ok
                                ( 1
                                , { id = 307
                                  , name = "307"
                                  , job =
                                        Just
                                            { teamName = "t"
                                            , pipelineName = "p"
                                            , jobName = "j"
                                            }
                                  , status = Concourse.BuildStatusStarted
                                  , duration =
                                        { startedAt = Nothing
                                        , finishedAt = Nothing
                                        }
                                  , reapTime = Nothing
                                  }
                                )
                        )
                    |> Tuple.first
                    |> Application.handleCallback
                        (Callback.PlanAndResourcesFetched 307 <|
                            Ok <|
                                ( { id = "stepid"
                                  , step =
                                        Concourse.BuildStepTask
                                            "step"
                                  }
                                , { inputs = [], outputs = [] }
                                )
                        )
                    |> Tuple.first
                    |> Application.update
                        (Msgs.DeliveryReceived <|
                            EventsReceived <|
                                Ok <|
                                    [ { url = eventsUrl
                                      , data =
                                            STModels.StartTask
                                                { source = "stdout"
                                                , id = "stepid"
                                                }
                                                (Time.millisToPosix 0)
                                      }
                                    , { url = eventsUrl
                                      , data =
                                            STModels.Log
                                                { source = "stdout"
                                                , id = "stepid"
                                                }
                                                "log message"
                                                Nothing
                                      }
                                    ]
                        )
                    |> Tuple.first
                    |> Common.queryView
                    |> Query.find
                        [ class "timestamped-line"
                        , containing [ text "log message" ]
                        ]
                    |> Query.has [ class "highlighted-line" ]
        , test "scrolls to highlighted line" <|
            \_ ->
                Application.init
                    flags
                    { protocol = Url.Http
                    , host = ""
                    , port_ = Nothing
                    , path = "/teams/t/pipelines/p/jobs/j/builds/307"
                    , query = Nothing
                    , fragment = Just "Lstepid:1"
                    }
                    |> Tuple.first
                    |> Application.handleCallback
                        (Callback.BuildFetched <|
                            Ok
                                ( 1
                                , { id = 307
                                  , name = "307"
                                  , job =
                                        Just
                                            { teamName = "t"
                                            , pipelineName = "p"
                                            , jobName = "j"
                                            }
                                  , status = Concourse.BuildStatusStarted
                                  , duration =
                                        { startedAt = Nothing
                                        , finishedAt = Nothing
                                        }
                                  , reapTime = Nothing
                                  }
                                )
                        )
                    |> Tuple.first
                    |> Application.handleCallback
                        (Callback.PlanAndResourcesFetched 307 <|
                            Ok <|
                                ( { id = "stepid"
                                  , step =
                                        Concourse.BuildStepTask
                                            "step"
                                  }
                                , { inputs = [], outputs = [] }
                                )
                        )
                    |> Tuple.first
                    |> Application.update
                        (Msgs.DeliveryReceived <|
                            EventsReceived <|
                                Ok <|
                                    [ { url = eventsUrl
                                      , data =
                                            STModels.StartTask
                                                { source = "stdout"
                                                , id = "stepid"
                                                }
                                                (Time.millisToPosix 0)
                                      }
                                    , { url = eventsUrl
                                      , data =
                                            STModels.Log
                                                { source = "stdout"
                                                , id = "stepid"
                                                }
                                                "log message"
                                                Nothing
                                      }
                                    ]
                        )
                    |> Tuple.second
                    |> List.member (Effects.Scroll (Effects.ToId "stepid:1") "build-body")
                    |> Expect.true
                        ("should scroll to highlighted line"
                            ++ " as soon as it is rendered"
                        )
        , test "scrolls to top of highlighted range" <|
            \_ ->
                Application.init
                    flags
                    { protocol = Url.Http
                    , host = ""
                    , port_ = Nothing
                    , path = "/teams/t/pipelines/p/jobs/j/builds/307"
                    , query = Nothing
                    , fragment = Just "Lstepid:1:3"
                    }
                    |> Tuple.first
                    |> Application.handleCallback
                        (Callback.BuildFetched <|
                            Ok
                                ( 1
                                , { id = 307
                                  , name = "307"
                                  , job =
                                        Just
                                            { teamName = "t"
                                            , pipelineName = "p"
                                            , jobName = "j"
                                            }
                                  , status = Concourse.BuildStatusStarted
                                  , duration =
                                        { startedAt = Nothing
                                        , finishedAt = Nothing
                                        }
                                  , reapTime = Nothing
                                  }
                                )
                        )
                    |> Tuple.first
                    |> Application.handleCallback
                        (Callback.PlanAndResourcesFetched 307 <|
                            Ok <|
                                ( { id = "stepid"
                                  , step =
                                        Concourse.BuildStepTask
                                            "step"
                                  }
                                , { inputs = [], outputs = [] }
                                )
                        )
                    |> Tuple.first
                    |> Application.update
                        (Msgs.DeliveryReceived <|
                            EventsReceived <|
                                Ok <|
                                    [ { url = eventsUrl
                                      , data =
                                            STModels.StartTask
                                                { source = "stdout"
                                                , id = "stepid"
                                                }
                                                (Time.millisToPosix 0)
                                      }
                                    , { url = eventsUrl
                                      , data =
                                            STModels.Log
                                                { source = "stdout"
                                                , id = "stepid"
                                                }
                                                "log message"
                                                Nothing
                                      }
                                    ]
                        )
                    |> Tuple.second
                    |> List.member (Effects.Scroll (Effects.ToId "stepid:1") "build-body")
                    |> Expect.true
                        ("should scroll to highlighted line"
                            ++ " as soon as it is rendered"
                        )
        , test "does not scroll to an invalid range" <|
            \_ ->
                Application.init
                    flags
                    { protocol = Url.Http
                    , host = ""
                    , port_ = Nothing
                    , path = "/teams/t/pipelines/p/jobs/j/builds/307"
                    , query = Nothing
                    , fragment = Just "Lstepid:2:1"
                    }
                    |> Tuple.first
                    |> Application.handleCallback
                        (Callback.BuildFetched <|
                            Ok
                                ( 1
                                , { id = 307
                                  , name = "307"
                                  , job =
                                        Just
                                            { teamName = "t"
                                            , pipelineName = "p"
                                            , jobName = "j"
                                            }
                                  , status = Concourse.BuildStatusStarted
                                  , duration =
                                        { startedAt = Nothing
                                        , finishedAt = Nothing
                                        }
                                  , reapTime = Nothing
                                  }
                                )
                        )
                    |> Tuple.first
                    |> Application.handleCallback
                        (Callback.PlanAndResourcesFetched 307 <|
                            Ok <|
                                ( { id = "stepid"
                                  , step =
                                        Concourse.BuildStepTask
                                            "step"
                                  }
                                , { inputs = [], outputs = [] }
                                )
                        )
                    |> Tuple.first
                    |> Application.update
                        (Msgs.DeliveryReceived <|
                            EventsReceived <|
                                Ok <|
                                    [ { url = eventsUrl
                                      , data =
                                            STModels.StartTask
                                                { source = "stdout"
                                                , id = "stepid"
                                                }
                                                (Time.millisToPosix 0)
                                      }
                                    , { url = eventsUrl
                                      , data =
                                            STModels.Log
                                                { source = "stdout"
                                                , id = "stepid"
                                                }
                                                "log message\n"
                                                Nothing
                                      }
                                    , { url = eventsUrl
                                      , data =
                                            STModels.Log
                                                { source = "stdout"
                                                , id = "stepid"
                                                }
                                                "log message"
                                                Nothing
                                      }
                                    ]
                        )
                    |> Tuple.second
                    |> List.member (Effects.Scroll (Effects.ToId "stepid:2") "build-body")
                    |> Expect.false "should not scroll"
        , describe "page title"
            [ test "with a job build" <|
                \_ ->
                    Application.init
                        flags
                        { protocol = Url.Http
                        , host = ""
                        , port_ = Nothing
                        , path = "/builds/1"
                        , query = Nothing
                        , fragment = Just "Lstepid:1"
                        }
                        |> Tuple.first
                        |> fetchBuild
                        |> Tuple.first
                        |> Application.view
                        |> .title
                        |> Expect.equal "job #1 - Concourse"
            , test "with a one-off-build" <|
                \_ ->
                    Application.init
                        flags
                        { protocol = Url.Http
                        , host = ""
                        , port_ = Nothing
                        , path = "/builds/1"
                        , query = Nothing
                        , fragment = Just "Lstepid:1"
                        }
                        |> Tuple.first
                        |> fetchBuildWithStatus Concourse.BuildStatusFailed
                        |> Application.view
                        |> .title
                        |> Expect.equal "#1 - Concourse"
            , test "with just the page name" <|
                \_ ->
                    Application.init
                        flags
                        { protocol = Url.Http
                        , host = ""
                        , port_ = Nothing
                        , path = "/teams/team/pipelines/pipeline/jobs/routejob/builds/1"
                        , query = Nothing
                        , fragment = Just "Lstepid:1"
                        }
                        |> Tuple.first
                        |> Application.view
                        |> .title
                        |> Expect.equal "routejob #1 - Concourse"
            ]
        , test "shows tombstone for reaped build with date in current zone" <|
            \_ ->
                let
                    buildTime =
                        Just <|
                            Time.millisToPosix
                                (12 * 60 * 60 * 1000)
                in
                initFromApplication
                    |> Application.handleCallback
                        (Callback.BuildFetched <|
                            Ok
                                ( 1
                                , { id = 1
                                  , name = "1"
                                  , job =
                                        Just
                                            { teamName = "team"
                                            , pipelineName = "pipeline"
                                            , jobName = "job"
                                            }
                                  , status = Concourse.BuildStatusSucceeded
                                  , duration =
                                        { startedAt = buildTime
                                        , finishedAt = buildTime
                                        }
                                  , reapTime = buildTime
                                  }
                                )
                        )
                    |> Tuple.first
                    |> Application.handleCallback
                        (Callback.GotCurrentTimeZone <|
                            Time.customZone 720 []
                        )
                    |> Tuple.first
                    |> Common.queryView
                    |> Query.find [ class "tombstone" ]
                    |> Query.has [ text "01/02/70" ]
        , test "shows passport officer when build plan request gives 401" <|
            \_ ->
                initFromApplication
                    |> Application.handleCallback
                        (Callback.BuildFetched <| Ok ( 1, theBuild ))
                    |> Tuple.first
                    |> Application.handleCallback
                        (Callback.PlanAndResourcesFetched 1 <|
                            Err <|
                                Http.BadStatus
                                    { url = "http://example.com"
                                    , status =
                                        { code = 401
                                        , message = ""
                                        }
                                    , headers = Dict.empty
                                    , body = ""
                                    }
                        )
                    |> Tuple.first
                    |> Common.queryView
                    |> Query.has [ class "not-authorized" ]
        , test "shows 'cancelled' in red when aborted build's plan request gives 404" <|
            \_ ->
                initFromApplication
                    |> Application.handleCallback
                        (Callback.BuildFetched <|
                            Ok
                                ( 1
                                , { id = 1
                                  , name = "1"
                                  , job =
                                        Just
                                            { teamName = "team"
                                            , pipelineName = "pipeline"
                                            , jobName = "job"
                                            }
                                  , status = Concourse.BuildStatusAborted
                                  , duration =
                                        { startedAt = Nothing
                                        , finishedAt = Just <| Time.millisToPosix 0
                                        }
                                  , reapTime = Nothing
                                  }
                                )
                        )
                    |> Tuple.first
                    |> Application.handleCallback
                        (Callback.PlanAndResourcesFetched 1 <|
                            Err <|
                                Http.BadStatus
                                    { url = "http://example.com"
                                    , status =
                                        { code = 404
                                        , message = "not found"
                                        }
                                    , headers = Dict.empty
                                    , body = ""
                                    }
                        )
                    |> Tuple.first
                    |> Common.queryView
                    |> Query.has
                        [ style "color" Colors.errorLog
                        , containing [ text "cancelled" ]
                        ]
        , test "shows passport officer when build prep request gives 401" <|
            \_ ->
                initFromApplication
                    |> Application.handleCallback
                        (Callback.BuildFetched <|
                            Ok
                                ( 1
                                , { id = 1
                                  , name = "1"
                                  , job =
                                        Just
                                            { teamName = "team"
                                            , pipelineName = "pipeline"
                                            , jobName = "job"
                                            }
                                  , status = Concourse.BuildStatusPending
                                  , duration =
                                        { startedAt = Nothing
                                        , finishedAt = Nothing
                                        }
                                  , reapTime = Nothing
                                  }
                                )
                        )
                    |> Tuple.first
                    |> Application.handleCallback
                        (Callback.BuildPrepFetched <|
                            Err <|
                                Http.BadStatus
                                    { status =
                                        { code = 401
                                        , message = "Unauthorized"
                                        }
                                    , headers =
                                        Dict.empty
                                    , url = ""
                                    , body = "not authorized"
                                    }
                        )
                    |> Tuple.first
                    |> Common.queryView
                    |> Query.has [ class "not-authorized" ]
        , test "focuses build body when build is fetched" <|
            \_ ->
                initFromApplication
                    |> Application.handleCallback
                        (Callback.BuildFetched <| Ok ( 1, theBuild ))
                    |> Tuple.second
                    |> List.member (Effects.Focus Build.bodyId)
                    |> Expect.true "should focus build body"
        , test "events from a different build are discarded" <|
            \_ ->
                Application.init
                    flags
                    { protocol = Url.Http
                    , host = ""
                    , port_ = Nothing
                    , path = "/builds/1"
                    , query = Nothing
                    , fragment = Just "Lstepid:1"
                    }
                    |> Tuple.first
                    |> Application.handleCallback
                        (Callback.BuildFetched <|
                            Ok
                                ( 1
                                , { id = 1
                                  , name = "1"
                                  , job = Nothing
                                  , status = Concourse.BuildStatusStarted
                                  , duration =
                                        { startedAt = Nothing
                                        , finishedAt = Nothing
                                        }
                                  , reapTime = Nothing
                                  }
                                )
                        )
                    |> Tuple.first
                    |> Application.handleCallback
                        (Callback.PlanAndResourcesFetched 307 <|
                            Ok <|
                                ( { id = "stepid"
                                  , step =
                                        Concourse.BuildStepTask
                                            "step"
                                  }
                                , { inputs = [], outputs = [] }
                                )
                        )
                    |> Tuple.first
                    |> receiveEvent
                        { url = "http://localhost:8080/api/v1/builds/1/events"
                        , data = STModels.StartTask { id = "stepid", source = "" } (Time.millisToPosix 0)
                        }
                    |> Tuple.first
                    |> receiveEvent
                        { url = "http://localhost:8080/api/v1/builds/1/events"
                        , data =
                            STModels.Log
                                { id = "stepid"
                                , source = "stdout"
                                }
                                "log message"
                                Nothing
                        }
                    |> Tuple.first
                    |> receiveEvent
                        { url = "http://localhost:8080/api/v1/builds/2/events"
                        , data =
                            STModels.Log
                                { id = "stepid"
                                , source = "stdout"
                                }
                                "bad message"
                                Nothing
                        }
                    |> Tuple.first
                    |> Common.queryView
                    |> Query.hasNot [ text "bad message" ]
        , test "log lines have timestamps in current zone" <|
            \_ ->
                Common.init "/builds/1"
                    |> Application.handleCallback
                        (Callback.BuildFetched <|
                            Ok
                                ( 1
                                , { id = 1
                                  , name = "1"
                                  , job = Nothing
                                  , status = Concourse.BuildStatusStarted
                                  , duration =
                                        { startedAt =
                                            Just <| Time.millisToPosix 0
                                        , finishedAt = Nothing
                                        }
                                  , reapTime = Nothing
                                  }
                                )
                        )
                    |> Tuple.first
                    |> Application.handleCallback
                        (Callback.PlanAndResourcesFetched 1 <|
                            Ok <|
                                ( { id = "stepid"
                                  , step =
                                        Concourse.BuildStepTask
                                            "step"
                                  }
                                , { inputs = [], outputs = [] }
                                )
                        )
                    |> Tuple.first
                    |> receiveEvent
                        { url = "http://localhost:8080/api/v1/builds/1/events"
                        , data =
                            STModels.StartTask
                                { id = "stepid"
                                , source = ""
                                }
                                (Time.millisToPosix 0)
                        }
                    |> Tuple.first
                    |> receiveEvent
                        { url = "http://localhost:8080/api/v1/builds/1/events"
                        , data =
                            STModels.Log
                                { id = "stepid"
                                , source = "stdout"
                                }
                                "log message\n"
                                (Just <| Time.millisToPosix 0)
                        }
                    |> Tuple.first
                    |> Application.handleCallback
                        (Callback.GotCurrentTimeZone <|
                            Time.customZone (5 * 60) []
                        )
                    |> Tuple.first
                    |> Common.queryView
                    |> Query.findAll [ class "timestamped-line" ]
                    |> Query.first
                    |> Query.has [ text "05:00:00" ]
        , test "when build is running it scrolls every build event" <|
            \_ ->
                initFromApplication
                    |> Application.handleCallback
                        (Callback.BuildFetched <| Ok ( 1, startedBuild ))
                    |> Tuple.first
                    |> receiveEvent
                        { url = "http://localhost:8080/api/v1/builds/1/events"
                        , data = STModels.StartTask { id = "stepid", source = "" } (Time.millisToPosix 0)
                        }
                    |> Tuple.second
                    |> List.member (Effects.Scroll Effects.ToBottom "build-body")
                    |> Expect.true "should scroll to bottom"
        , test "when build is not running it does not scroll on build event" <|
            \_ ->
                initFromApplication
                    |> Application.handleCallback
                        (Callback.BuildFetched <| Ok ( 1, theBuild ))
                    |> Tuple.first
                    |> receiveEvent
                        { url = "http://localhost:8080/api/v1/builds/1/events"
                        , data = STModels.StartTask { id = "stepid", source = "" } (Time.millisToPosix 0)
                        }
                    |> Tuple.second
                    |> Expect.equal []
        , test "build body has scroll handler" <|
            \_ ->
                initFromApplication
                    |> Application.handleCallback
                        (Callback.BuildFetched <| Ok ( 1, theBuild ))
                    |> Tuple.first
                    |> Common.queryView
                    |> Query.find [ id "build-body" ]
                    |> Event.simulate
                        (Event.custom "scroll" <|
                            Encode.object
                                [ ( "target"
                                  , Encode.object
                                        [ ( "clientHeight", Encode.int 0 )
                                        , ( "scrollTop", Encode.int 0 )
                                        , ( "scrollHeight", Encode.int 0 )
                                        ]
                                  )
                                ]
                        )
                    |> Event.expect
                        (Msgs.Update <|
                            Message.Message.Scrolled
                                { scrollHeight = 0
                                , scrollTop = 0
                                , clientHeight = 0
                                }
                        )
        , test "when build is running but the user is not scrolled to the bottom it does not scroll on build event" <|
            \_ ->
                initFromApplication
                    |> Application.handleCallback
                        (Callback.BuildFetched <| Ok ( 1, startedBuild ))
                    |> Tuple.first
                    |> Application.update
                        (Msgs.Update <|
                            Message.Message.Scrolled
                                { scrollHeight = 2
                                , scrollTop = 0
                                , clientHeight = 1
                                }
                        )
                    |> Tuple.first
                    |> receiveEvent
                        { url = "http://localhost:8080/api/v1/builds/1/events"
                        , data = STModels.StartTask { id = "stepid", source = "" } (Time.millisToPosix 0)
                        }
                    |> Tuple.second
                    |> Expect.equal []
        , test "when build is running but the user scrolls back to the bottom it scrolls on build event" <|
            \_ ->
                initFromApplication
                    |> Application.handleCallback
                        (Callback.BuildFetched <| Ok ( 1, startedBuild ))
                    |> Tuple.first
                    |> Application.update
                        (Msgs.Update <|
                            Message.Message.Scrolled
                                { scrollHeight = 2
                                , scrollTop = 0
                                , clientHeight = 1
                                }
                        )
                    |> Tuple.first
                    |> Application.update
                        (Msgs.Update <|
                            Message.Message.Scrolled
                                { scrollHeight = 2
                                , scrollTop = 1
                                , clientHeight = 1
                                }
                        )
                    |> Tuple.first
                    |> receiveEvent
                        { url = "http://localhost:8080/api/v1/builds/1/events"
                        , data = STModels.StartTask { id = "stepid", source = "" } (Time.millisToPosix 0)
                        }
                    |> Tuple.second
                    |> Expect.equal [ Effects.Scroll Effects.ToBottom "build-body" ]
        , test "pressing 'T' twice triggers two builds" <|
            \_ ->
                initFromApplication
                    |> Application.handleCallback
                        (Callback.BuildFetched <| Ok ( 1, startedBuild ))
                    |> Tuple.first
                    |> Application.handleCallback
                        (Callback.BuildJobDetailsFetched <|
                            Ok
                                { pipeline =
                                    { teamName = "team"
                                    , pipelineName = "pipeline"
                                    }
                                , name = ""
                                , pipelineName = "pipeline"
                                , teamName = "team"
                                , nextBuild = Nothing
                                , finishedBuild = Nothing
                                , transitionBuild = Nothing
                                , paused = False
                                , disableManualTrigger = False
                                , inputs = []
                                , outputs = []
                                , groups = []
                                }
                        )
                    |> Tuple.first
                    |> Application.update
                        (Msgs.DeliveryReceived <|
                            KeyDown <|
                                { ctrlKey = False
                                , shiftKey = True
                                , metaKey = False
                                , code = Keyboard.T
                                }
                        )
                    |> Tuple.first
                    |> Application.update
                        (Msgs.DeliveryReceived <|
                            KeyUp <|
                                { ctrlKey = False
                                , shiftKey = False
                                , metaKey = False
                                , code = Keyboard.T
                                }
                        )
                    |> Tuple.first
                    |> Application.update
                        (Msgs.DeliveryReceived <|
                            KeyDown <|
                                { ctrlKey = False
                                , shiftKey = True
                                , metaKey = False
                                , code = Keyboard.T
                                }
                        )
                    |> Tuple.second
                    |> Expect.equal
                        [ Effects.DoTriggerBuild
                            { teamName = "team"
                            , pipelineName = "pipeline"
                            , jobName = "job"
                            }
                        ]
        , test "pressing 'gg' scrolls to the top" <|
            \_ ->
                initFromApplication
                    |> Application.handleCallback
                        (Callback.BuildFetched <| Ok ( 1, startedBuild ))
                    |> Tuple.first
                    |> Application.update
                        (Msgs.DeliveryReceived <|
                            KeyDown <|
                                { ctrlKey = False
                                , shiftKey = False
                                , metaKey = False
                                , code = Keyboard.G
                                }
                        )
                    |> Tuple.first
                    |> Application.update
                        (Msgs.DeliveryReceived <|
                            KeyDown <|
                                { ctrlKey = False
                                , shiftKey = False
                                , metaKey = False
                                , code = Keyboard.G
                                }
                        )
                    |> Tuple.second
                    |> Expect.equal [ Effects.Scroll Effects.ToTop "build-body" ]
        , test "pressing 'G' scrolls to the bottom" <|
            \_ ->
                initFromApplication
                    |> Application.handleCallback
                        (Callback.BuildFetched <| Ok ( 1, startedBuild ))
                    |> Tuple.first
                    |> Application.update
                        (Msgs.DeliveryReceived <|
                            KeyDown
                                { ctrlKey = False
                                , shiftKey = True
                                , metaKey = False
                                , code = Keyboard.G
                                }
                        )
                    |> Tuple.second
                    |> Expect.equal [ Effects.Scroll Effects.ToBottom "build-body" ]
        , test "pressing 'g' once does nothing" <|
            \_ ->
                initFromApplication
                    |> Application.handleCallback
                        (Callback.BuildFetched <| Ok ( 1, startedBuild ))
                    |> Tuple.first
                    |> Application.update
                        (Msgs.DeliveryReceived <|
                            KeyDown <|
                                { ctrlKey = False
                                , shiftKey = False
                                , metaKey = False
                                , code = Keyboard.G
                                }
                        )
                    |> Tuple.second
                    |> Expect.equal []
        , test "pressing '?' shows the keyboard help" <|
            \_ ->
                initFromApplication
                    |> Application.handleCallback
                        (Callback.BuildFetched <| Ok ( 1, startedBuild ))
                    |> Tuple.first
                    |> Application.update
                        (Msgs.DeliveryReceived <|
                            KeyDown <|
                                { ctrlKey = False
                                , shiftKey = True
                                , metaKey = False
                                , code = Keyboard.Slash
                                }
                        )
                    |> Tuple.first
                    |> Common.queryView
                    |> Query.find [ class "keyboard-help" ]
                    |> Query.hasNot [ class "hidden" ]
        , test "says 'loading' on page load" <|
            \_ ->
                pageLoadJobBuild
                    |> Common.queryView
                    |> Query.has [ text "loading" ]
        , test "fetches build on page load" <|
            \_ ->
                Application.init
                    { turbulenceImgSrc = ""
                    , notFoundImgSrc = "notfound.svg"
                    , csrfToken = "csrf_token"
                    , authToken = ""
                    , clusterName = ""
                    , pipelineRunningKeyframes = "pipeline-running"
                    }
                    { protocol = Url.Http
                    , host = ""
                    , port_ = Nothing
                    , path = "/teams/team/pipelines/pipeline/jobs/job/builds/1"
                    , query = Nothing
                    , fragment = Nothing
                    }
                    |> Tuple.second
                    |> List.member
                        (Effects.FetchJobBuild 1
                            { teamName = "team"
                            , pipelineName = "pipeline"
                            , jobName = "job"
                            , buildName = "1"
                            }
                        )
                    |> Expect.true "should fetch build"
        , test "gets current timezone on page load" <|
            \_ ->
                Application.init
                    { turbulenceImgSrc = ""
                    , notFoundImgSrc = "notfound.svg"
                    , csrfToken = "csrf_token"
                    , authToken = ""
                    , clusterName = ""
                    , pipelineRunningKeyframes = "pipeline-running"
                    }
                    { protocol = Url.Http
                    , host = ""
                    , port_ = Nothing
                    , path = "/teams/team/pipelines/pipeline/jobs/job/builds/1"
                    , query = Nothing
                    , fragment = Nothing
                    }
                    |> Tuple.second
                    |> List.member Effects.GetCurrentTimeZone
                    |> Expect.true "should get timezone"
        , describe "top bar" <|
            [ test "has a top bar" <|
                \_ ->
                    pageLoadJobBuild
                        |> Common.queryView
                        |> Query.has [ id "top-bar-app" ]
            , test "has a concourse icon" <|
                \_ ->
                    pageLoadJobBuild
                        |> Common.queryView
                        |> Query.find [ id "top-bar-app" ]
                        |> Query.has
                            [ style "background-image"
                                "url(/public/images/concourse-logo-white.svg)"
                            ]
            , test "has the breadcrumbs" <|
                \_ ->
                    pageLoadJobBuild
                        |> Common.queryView
                        |> Query.find [ id "top-bar-app" ]
                        |> Expect.all
                            [ Query.has [ id "breadcrumb-pipeline" ]
                            , Query.has [ text "pipeline" ]
                            , Query.has [ id "breadcrumb-job" ]
                            , Query.has [ text "job" ]
                            ]
            , test "has the breadcrumbs after fetching build" <|
                \_ ->
                    pageLoadOneOffBuild
                        |> fetchBuild
                        |> Tuple.first
                        |> Common.queryView
                        |> Query.find [ id "top-bar-app" ]
                        |> Expect.all
                            [ Query.has [ id "breadcrumb-pipeline" ]
                            , Query.has [ text "pipeline" ]
                            , Query.has [ id "breadcrumb-job" ]
                            , Query.has [ text "job" ]
                            ]
            , test "has a user section" <|
                \_ ->
                    pageLoadJobBuild
                        |> Common.queryView
                        |> Query.find [ id "top-bar-app" ]
                        |> Query.has [ id "login-component" ]
            ]
        , test "page below top bar has padding to accomodate top bar" <|
            \_ ->
                pageLoadJobBuild
                    |> Common.queryView
                    |> Query.find [ id "page-below-top-bar" ]
                    |> Query.has [ style "padding-top" "54px" ]
        , test "page below top bar fills vertically without scrolling" <|
            \_ ->
                pageLoadJobBuild
                    |> Common.queryView
                    |> Query.find [ id "page-below-top-bar" ]
                    |> Query.has
                        [ style "height" "100%"
                        , style "box-sizing" "border-box"
                        ]
        , describe "after build is fetched" <|
            let
                givenBuildFetched _ =
                    pageLoadJobBuild |> fetchBuild
            in
            [ test "has a header after the build is fetched" <|
                givenBuildFetched
                    >> Tuple.first
                    >> Common.queryView
                    >> Query.has [ id "build-header" ]
            , test "build body scrolls independently of page frame" <|
                givenBuildFetched
                    >> Tuple.first
                    >> Common.queryView
                    >> Query.find [ id "build-body" ]
                    >> Query.has [ style "overflow-y" "auto" ]
            , test "fetches build history and job details after build is fetched" <|
                givenBuildFetched
                    >> Tuple.second
                    >> Expect.all
                        [ List.member
                            (Effects.FetchBuildHistory
                                { teamName = "team"
                                , pipelineName = "pipeline"
                                , jobName = "job"
                                }
                                Nothing
                            )
                            >> Expect.true
                                "expected effect was not in the list"
                        , List.member
                            (Effects.FetchBuildJobDetails
                                { teamName = "team"
                                , pipelineName = "pipeline"
                                , jobName = "job"
                                }
                            )
                            >> Expect.true
                                "expected effect was not in the list"
                        ]
            , test "header is 60px tall" <|
                givenBuildFetched
                    >> Tuple.first
                    >> Common.queryView
                    >> Query.find [ id "build-header" ]
                    >> Query.has [ style "height" "60px" ]
            , test "header lays out horizontally" <|
                givenBuildFetched
                    >> Tuple.first
                    >> Common.queryView
                    >> Query.find [ id "build-header" ]
                    >> Query.has [ style "display" "flex" ]
            , test "when less than 24h old, shows relative time since build" <|
                \_ ->
                    initFromApplication
                        |> Application.handleCallback (Callback.BuildFetched <| Ok ( 1, theBuild ))
                        |> Tuple.first
                        |> Application.update
                            (Msgs.DeliveryReceived <|
                                ClockTicked
                                    OneSecond
                                    (Time.millisToPosix (2 * 1000))
                            )
                        |> Tuple.first
                        |> Common.queryView
                        |> Query.find [ id "build-header" ]
                        |> Query.has [ text "2s ago" ]
            , test "when at least 24h old, shows absolute time of build" <|
                \_ ->
                    initFromApplication
                        |> Application.handleCallback
                            (Callback.BuildFetched <|
                                Ok ( 1, theBuild )
                            )
                        |> Tuple.first
                        |> Application.update
                            (Msgs.DeliveryReceived <|
                                ClockTicked
                                    OneSecond
                                    (Time.millisToPosix (24 * 60 * 60 * 1000))
                            )
                        |> Tuple.first
                        |> Common.queryView
                        |> Query.find [ id "build-header" ]
                        |> Query.has [ text "Jan 1 1970 12:00:00 AM" ]
            , test "when at least 24h old, absolute time is in current zone" <|
                \_ ->
                    initFromApplication
                        |> Application.handleCallback
                            (Callback.GotCurrentTimeZone <|
                                Time.customZone (5 * 60) []
                            )
                        |> Tuple.first
                        |> Application.handleCallback
                            (Callback.BuildFetched <|
                                Ok ( 1, theBuild )
                            )
                        |> Tuple.first
                        |> Application.update
                            (Msgs.DeliveryReceived <|
                                ClockTicked
                                    OneSecond
                                    (Time.millisToPosix (24 * 60 * 60 * 1000))
                            )
                        |> Tuple.first
                        |> Common.queryView
                        |> Query.find [ id "build-header" ]
                        |> Query.has [ text "Jan 1 1970 05:00:00 AM" ]
            , describe "build banner coloration"
                [ test "pending build has grey banner" <|
                    \_ ->
                        pageLoadJobBuild
                            |> fetchBuildWithStatus Concourse.BuildStatusPending
                            |> Common.queryView
                            |> Query.find [ id "build-header" ]
                            |> Query.has [ style "background" "#9b9b9b" ]
                , test "started build has yellow banner" <|
                    \_ ->
                        pageLoadJobBuild
                            |> fetchBuildWithStatus Concourse.BuildStatusStarted
                            |> Common.queryView
                            |> Query.find [ id "build-header" ]
                            |> Query.has [ style "background" "#f1c40f" ]
                , test "succeeded build has green banner" <|
                    \_ ->
                        pageLoadJobBuild
                            |> fetchBuildWithStatus Concourse.BuildStatusSucceeded
                            |> Common.queryView
                            |> Query.find [ id "build-header" ]
                            |> Query.has [ style "background" "#11c560" ]
                , test "failed build has red banner" <|
                    \_ ->
                        pageLoadJobBuild
                            |> fetchBuildWithStatus Concourse.BuildStatusFailed
                            |> Common.queryView
                            |> Query.find [ id "build-header" ]
                            |> Query.has [ style "background" "#ed4b35" ]
                , test "errored build has amber banner" <|
                    \_ ->
                        pageLoadJobBuild
                            |> fetchBuildWithStatus Concourse.BuildStatusErrored
                            |> Common.queryView
                            |> Query.find [ id "build-header" ]
                            |> Query.has [ style "background" "#f5a623" ]
                , test "aborted build has brown banner" <|
                    \_ ->
                        pageLoadJobBuild
                            |> fetchBuildWithStatus Concourse.BuildStatusAborted
                            |> Common.queryView
                            |> Query.find [ id "build-header" ]
                            |> Query.has [ style "background" "#8b572a" ]
                ]
            , describe "build history tab coloration"
                [ test "pending build has grey tab in build history" <|
                    \_ ->
                        pageLoadJobBuild
                            |> fetchBuildWithStatus Concourse.BuildStatusPending
                            |> Common.queryView
                            |> Query.find [ id "builds" ]
                            |> Query.find [ tag "li" ]
                            |> Query.has [ style "background" "#9b9b9b" ]
                , test "started build has animated striped yellow tab in build history" <|
                    \_ ->
                        pageLoadJobBuild
                            |> fetchBuildWithStatus Concourse.BuildStatusStarted
                            |> Common.queryView
                            |> Query.find [ id "builds" ]
                            |> Query.find [ tag "li" ]
                            |> isColorWithStripes { thick = "#f1c40f", thin = "#fad43b" }
                , test "succeeded build has green tab in build history" <|
                    \_ ->
                        pageLoadJobBuild
                            |> fetchBuildWithStatus Concourse.BuildStatusSucceeded
                            |> Common.queryView
                            |> Query.find [ id "builds" ]
                            |> Query.find [ tag "li" ]
                            |> Query.has [ style "background" "#11c560" ]
                , test "failed build has red tab in build history" <|
                    \_ ->
                        pageLoadJobBuild
                            |> fetchBuildWithStatus Concourse.BuildStatusFailed
                            |> Common.queryView
                            |> Query.find [ id "builds" ]
                            |> Query.find [ tag "li" ]
                            |> Query.has [ style "background" "#ed4b35" ]
                , test "errored build has amber tab in build history" <|
                    \_ ->
                        pageLoadJobBuild
                            |> fetchBuildWithStatus Concourse.BuildStatusErrored
                            |> Common.queryView
                            |> Query.find [ id "builds" ]
                            |> Query.find [ tag "li" ]
                            |> Query.has [ style "background" "#f5a623" ]
                , test "aborted build has brown tab in build history" <|
                    \_ ->
                        pageLoadJobBuild
                            |> fetchBuildWithStatus Concourse.BuildStatusAborted
                            |> Common.queryView
                            |> Query.find [ id "builds" ]
                            |> Query.find [ tag "li" ]
                            |> Query.has [ style "background" "#8b572a" ]
                ]
            , test "header spreads out contents" <|
                givenBuildFetched
                    >> Tuple.first
                    >> Common.queryView
                    >> Query.find [ id "build-header" ]
                    >> Query.has [ style "justify-content" "space-between" ]
            , describe "after history and details get fetched" <|
                let
                    givenHistoryAndDetailsFetched =
                        givenBuildFetched
                            >> Tuple.first
                            >> fetchHistory
                            >> Tuple.first
                            >> fetchJobDetails
                in
                [ test "trigger build button on right side of header " <|
                    givenHistoryAndDetailsFetched
                        >> Tuple.first
                        >> Common.queryView
                        >> Query.find [ id "build-header" ]
                        >> Query.children []
                        >> Query.index -1
                        >> Query.has
                            [ attribute <|
                                Attr.attribute "aria-label" "Trigger Build"
                            ]
                , test """page contents lay out vertically, filling available 
                          space without scrolling horizontally""" <|
                    givenHistoryAndDetailsFetched
                        >> Tuple.first
                        >> Common.queryView
                        >> Query.find [ id "page-below-top-bar" ]
                        >> Query.children []
                        >> Query.index 1
                        >> Query.has
                            [ style "flex-grow" "1"
                            , style "display" "flex"
                            , style "flex-direction" "column"
                            , style "overflow" "hidden"
                            ]
                , test "pressing 'L' switches to the next build" <|
                    givenBuildFetched
                        >> Tuple.first
                        >> Application.handleCallback
                            (Callback.BuildHistoryFetched
                                (Ok
                                    { pagination =
                                        { previousPage = Nothing
                                        , nextPage =
                                            Just
                                                { direction = Until 1
                                                , limit = 100
                                                }
                                        }
                                    , content =
                                        [ theBuild
                                        , { id = 2
                                          , name = "2"
                                          , job =
                                                Just
                                                    { teamName = "team"
                                                    , pipelineName = "pipeline"
                                                    , jobName = "job"
                                                    }
                                          , status = Concourse.BuildStatusSucceeded
                                          , duration =
                                                { startedAt = Just <| Time.millisToPosix 0
                                                , finishedAt = Just <| Time.millisToPosix 0
                                                }
                                          , reapTime = Nothing
                                          }
                                        ]
                                    }
                                )
                            )
                        >> Tuple.first
                        >> Application.handleDelivery
                            (KeyDown
                                { ctrlKey = False
                                , shiftKey = False
                                , metaKey = False
                                , code = Keyboard.L
                                }
                            )
                        >> Tuple.second
                        >> Expect.equal
                            [ Effects.NavigateTo
                                "/teams/team/pipelines/pipeline/jobs/job/builds/2"
                            ]
                , test "pressing Command-L does nothing" <|
                    givenBuildFetched
                        >> Tuple.first
                        >> Application.handleCallback
                            (Callback.BuildHistoryFetched
                                (Ok
                                    { pagination =
                                        { previousPage = Nothing
                                        , nextPage =
                                            Just
                                                { direction = Until 1
                                                , limit = 100
                                                }
                                        }
                                    , content =
                                        [ theBuild
                                        , { id = 2
                                          , name = "2"
                                          , job =
                                                Just
                                                    { teamName = "team"
                                                    , pipelineName = "pipeline"
                                                    , jobName = "job"
                                                    }
                                          , status = Concourse.BuildStatusSucceeded
                                          , duration =
                                                { startedAt = Just <| Time.millisToPosix 0
                                                , finishedAt = Just <| Time.millisToPosix 0
                                                }
                                          , reapTime = Nothing
                                          }
                                        ]
                                    }
                                )
                            )
                        >> Tuple.first
                        >> Application.handleDelivery
                            (KeyDown
                                { ctrlKey = False
                                , shiftKey = False
                                , metaKey = True
                                , code = Keyboard.L
                                }
                            )
                        >> Tuple.second
                        >> Expect.equal []
                , test "pressing Control-L does nothing" <|
                    givenBuildFetched
                        >> Tuple.first
                        >> Application.handleCallback
                            (Callback.BuildHistoryFetched
                                (Ok
                                    { pagination =
                                        { previousPage = Nothing
                                        , nextPage =
                                            Just
                                                { direction = Until 1
                                                , limit = 100
                                                }
                                        }
                                    , content =
                                        [ theBuild
                                        , { id = 2
                                          , name = "2"
                                          , job =
                                                Just
                                                    { teamName = "team"
                                                    , pipelineName = "pipeline"
                                                    , jobName = "job"
                                                    }
                                          , status = Concourse.BuildStatusSucceeded
                                          , duration =
                                                { startedAt = Just <| Time.millisToPosix 0
                                                , finishedAt = Just <| Time.millisToPosix 0
                                                }
                                          , reapTime = Nothing
                                          }
                                        ]
                                    }
                                )
                            )
                        >> Tuple.first
                        >> Application.handleDelivery
                            (KeyDown
                                { ctrlKey = True
                                , shiftKey = False
                                , metaKey = False
                                , code = Keyboard.L
                                }
                            )
                        >> Tuple.second
                        >> Expect.equal []
                , test "scrolling builds checks if last build is visible" <|
                    givenBuildFetched
                        >> Tuple.first
                        >> Application.handleCallback
                            (Callback.BuildHistoryFetched
                                (Ok
                                    { pagination =
                                        { previousPage = Nothing
                                        , nextPage =
                                            Just
                                                { direction = Until 1
                                                , limit = 100
                                                }
                                        }
                                    , content = [ theBuild ]
                                    }
                                )
                            )
                        >> Tuple.first
                        >> Application.update
                            (Msgs.Update <|
                                Message.Message.ScrollBuilds
                                    { deltaX = 0, deltaY = 0 }
                            )
                        >> Tuple.second
                        >> List.member (Effects.CheckIsVisible "1")
                        >> Expect.true "should check if last build is visible"
                , test "subscribes to element visibility" <|
                    givenBuildFetched
                        >> Tuple.first
                        >> Application.subscriptions
                        >> List.member Subscription.OnElementVisible
                        >> Expect.true "should be subscribed to visibility"
                , test "scrolling to last build fetches more if possible" <|
                    givenBuildFetched
                        >> Tuple.first
                        >> Application.handleCallback
                            (Callback.BuildHistoryFetched
                                (Ok
                                    { pagination =
                                        { previousPage = Nothing
                                        , nextPage =
                                            Just
                                                { direction = Until 1
                                                , limit = 100
                                                }
                                        }
                                    , content = [ theBuild ]
                                    }
                                )
                            )
                        >> Tuple.first
                        >> Application.handleDelivery
                            (Subscription.ElementVisible ( "1", True ))
                        >> Tuple.second
                        >> Expect.equal
                            [ Effects.FetchBuildHistory
                                { teamName = "team"
                                , pipelineName = "pipeline"
                                , jobName = "job"
                                }
                                (Just { direction = Until 1, limit = 100 })
                            ]
                , test "scrolling to last build while fetching fetches no more" <|
                    givenBuildFetched
                        >> Tuple.first
                        >> Application.handleCallback
                            (Callback.BuildHistoryFetched
                                (Ok
                                    { pagination =
                                        { previousPage = Nothing
                                        , nextPage =
                                            Just
                                                { direction = Until 1
                                                , limit = 100
                                                }
                                        }
                                    , content = [ theBuild ]
                                    }
                                )
                            )
                        >> Tuple.first
                        >> Application.handleDelivery
                            (Subscription.ElementVisible ( "1", True ))
                        >> Tuple.first
                        >> Application.handleDelivery
                            (Subscription.ElementVisible ( "1", True ))
                        >> Tuple.second
                        >> Expect.equal []
                , test "scrolling to absolute last build fetches no more" <|
                    givenHistoryAndDetailsFetched
                        >> Tuple.first
                        >> Application.handleDelivery
                            (Subscription.ElementVisible ( "1", True ))
                        >> Tuple.second
                        >> Expect.equal []
                , test "if build is present in history, fetches no more" <|
                    givenBuildFetched
                        >> Tuple.first
                        >> Application.handleCallback
                            (Callback.BuildHistoryFetched
                                (Ok
                                    { pagination =
                                        { previousPage = Nothing
                                        , nextPage =
                                            Just
                                                { direction = Until 1
                                                , limit = 100
                                                }
                                        }
                                    , content = [ theBuild ]
                                    }
                                )
                            )
                        >> Tuple.first
                        >> Application.handleCallback
                            (Callback.BuildHistoryFetched
                                (Ok
                                    { pagination =
                                        { previousPage = Nothing
                                        , nextPage =
                                            Just
                                                { direction = Until 2
                                                , limit = 100
                                                }
                                        }
                                    , content =
                                        [ { id = 2
                                          , name = "2"
                                          , job =
                                                Just
                                                    { teamName = "team"
                                                    , pipelineName = "pipeline"
                                                    , jobName = "job"
                                                    }
                                          , status = Concourse.BuildStatusSucceeded
                                          , duration =
                                                { startedAt = Nothing
                                                , finishedAt = Nothing
                                                }
                                          , reapTime = Nothing
                                          }
                                        ]
                                    }
                                )
                            )
                        >> Tuple.second
                        >> List.member
                            (Effects.FetchBuildHistory
                                { teamName = "team"
                                , pipelineName = "pipeline"
                                , jobName = "job"
                                }
                                (Just { direction = Until 2, limit = 100 })
                            )
                        >> Expect.false "should not fetch more builds"
                , test "if build is present in history, checks its visibility" <|
                    givenBuildFetched
                        >> Tuple.first
                        >> Application.handleCallback
                            (Callback.BuildHistoryFetched
                                (Ok
                                    { pagination =
                                        { previousPage = Nothing
                                        , nextPage =
                                            Just
                                                { direction = Until 1
                                                , limit = 100
                                                }
                                        }
                                    , content = [ theBuild ]
                                    }
                                )
                            )
                        >> Tuple.second
                        >> List.member (Effects.CheckIsVisible "1")
                        >> Expect.true "should check visibility of current build"
                , test "if build is present and invisible, scrolls to it" <|
                    givenBuildFetched
                        >> Tuple.first
                        >> Application.handleCallback
                            (Callback.BuildHistoryFetched
                                (Ok
                                    { pagination =
                                        { previousPage = Nothing
                                        , nextPage =
                                            Just
                                                { direction = Until 1
                                                , limit = 100
                                                }
                                        }
                                    , content = [ theBuild ]
                                    }
                                )
                            )
                        >> Tuple.first
                        >> Application.handleDelivery
                            (Subscription.ElementVisible ( "1", False ))
                        >> Tuple.second
                        >> Expect.equal [ Effects.Scroll (Effects.ToId "1") "builds" ]
                , test "does not scroll to current build more than once" <|
                    givenBuildFetched
                        >> Tuple.first
                        >> Application.handleCallback
                            (Callback.BuildHistoryFetched
                                (Ok
                                    { pagination =
                                        { previousPage = Nothing
                                        , nextPage =
                                            Just
                                                { direction = Until 1
                                                , limit = 100
                                                }
                                        }
                                    , content = [ theBuild ]
                                    }
                                )
                            )
                        >> Tuple.first
                        >> Application.handleDelivery
                            (Subscription.ElementVisible ( "1", False ))
                        >> Tuple.first
                        >> Application.handleDelivery
                            (Subscription.ElementVisible ( "1", False ))
                        >> Tuple.second
                        >> Expect.equal []
                , test "if build is not present in history, fetches more" <|
                    givenBuildFetched
                        >> Tuple.first
                        >> Application.handleCallback
                            (Callback.BuildHistoryFetched
                                (Ok
                                    { pagination =
                                        { previousPage = Nothing
                                        , nextPage =
                                            Just
                                                { direction = Until 2
                                                , limit = 100
                                                }
                                        }
                                    , content =
                                        [ { id = 2
                                          , name = "2"
                                          , job =
                                                Just
                                                    { teamName = "team"
                                                    , pipelineName = "pipeline"
                                                    , jobName = "job"
                                                    }
                                          , status = Concourse.BuildStatusSucceeded
                                          , duration =
                                                { startedAt = Nothing
                                                , finishedAt = Nothing
                                                }
                                          , reapTime = Nothing
                                          }
                                        ]
                                    }
                                )
                            )
                        >> Tuple.second
                        >> Expect.equal
                            [ Effects.FetchBuildHistory
                                { teamName = "team"
                                , pipelineName = "pipeline"
                                , jobName = "job"
                                }
                                (Just { direction = Until 2, limit = 100 })
                            ]
                , test "trigger build button is styled as a box of the color of the build status" <|
                    givenHistoryAndDetailsFetched
                        >> Tuple.first
                        >> Common.queryView
                        >> Query.find
                            [ attribute <|
                                Attr.attribute "aria-label" "Trigger Build"
                            ]
                        >> Query.has
                            [ style "padding" "10px"
                            , style "background-color" brightGreen
                            , style "outline" "none"
                            , style "margin" "0"
                            , style "border-width" "0 0 0 1px"
                            , style "border-color" darkGrey
                            , style "border-style" "solid"
                            ]
                , test "hovered trigger build button is styled as a box of the secondary color of the build status" <|
                    givenHistoryAndDetailsFetched
                        >> Tuple.first
                        >> Application.update
                            (Msgs.Update <|
                                Message.Message.Hover <|
                                    Just Message.Message.TriggerBuildButton
                            )
                        >> Tuple.first
                        >> Common.queryView
                        >> Query.find
                            [ attribute <|
                                Attr.attribute "aria-label" "Trigger Build"
                            ]
                        >> Query.has
                            [ style "padding" "10px"
                            , style "background-color" darkGreen
                            , style "outline" "none"
                            , style "margin" "0"
                            , style "border-width" "0 0 0 1px"
                            , style "border-color" darkGrey
                            , style "border-style" "solid"
                            ]
                , test "trigger build button has pointer cursor" <|
                    givenHistoryAndDetailsFetched
                        >> Tuple.first
                        >> Common.queryView
                        >> Query.find
                            [ attribute <|
                                Attr.attribute "aria-label" "Trigger Build"
                            ]
                        >> Query.has [ style "cursor" "pointer" ]
                , test "trigger build button has 'plus' icon" <|
                    givenHistoryAndDetailsFetched
                        >> Tuple.first
                        >> Common.queryView
                        >> Query.find
                            [ attribute <|
                                Attr.attribute "aria-label" "Trigger Build"
                            ]
                        >> Query.children []
                        >> Query.first
                        >> Query.has
                            (iconSelector
                                { size = "40px"
                                , image = "ic-add-circle-outline-white.svg"
                                }
                            )
                ]
            , describe "when history and details fetched with manual triggering disabled" <|
                let
                    givenHistoryAndDetailsFetched =
                        givenBuildFetched
                            >> Tuple.first
                            >> fetchHistory
                            >> Tuple.first
                            >> fetchJobDetailsNoTrigger
                in
                [ test "when manual triggering is disabled, trigger build button has default cursor" <|
                    givenHistoryAndDetailsFetched
                        >> Tuple.first
                        >> Common.queryView
                        >> Query.find
                            [ attribute <|
                                Attr.attribute "aria-label" "Trigger Build"
                            ]
                        >> Query.has [ style "cursor" "default" ]
                , defineHoverBehaviour
                    { name = "disabled trigger build button"
                    , setup =
                        givenHistoryAndDetailsFetched () |> Tuple.first
                    , query =
                        Common.queryView
                            >> Query.find
                                [ attribute <|
                                    Attr.attribute "aria-label" "Trigger Build"
                                ]
                    , unhoveredSelector =
                        { description = "grey plus icon"
                        , selector =
                            iconSelector
                                { size = "40px"
                                , image = "ic-add-circle-outline-white.svg"
                                }
                        }
                    , hoveredSelector =
                        { description = "grey plus icon with tooltip"
                        , selector =
                            [ style "position" "relative"
                            , containing
                                [ containing
                                    [ text "manual triggering disabled in job config" ]
                                , style "position" "absolute"
                                , style "right" "100%"
                                , style "top" "15px"
                                , style "width" "300px"
                                , style "color" "#ecf0f1"
                                , style "font-size" "12px"
                                , style "font-family" "Inconsolata,monospace"
                                , style "padding" "10px"
                                , style "text-align" "right"
                                ]
                            , containing <|
                                iconSelector
                                    { size = "40px"
                                    , image = "ic-add-circle-outline-white.svg"
                                    }
                            ]
                        }
                    , hoverable = Message.Message.TriggerBuildButton
                    }
                ]
            ]
        , describe "given build started and history and details fetched" <|
            let
                givenBuildStarted _ =
                    pageLoadJobBuild
                        |> fetchBuildWithStatus Concourse.BuildStatusStarted
                        |> fetchHistory
                        |> Tuple.first
                        |> fetchJobDetails
            in
            [ test "build action section lays out horizontally" <|
                givenBuildStarted
                    >> Tuple.first
                    >> Common.queryView
                    >> Query.find [ id "build-header" ]
                    >> Query.children []
                    >> Query.index -1
                    >> Query.has [ style "display" "flex" ]
            , test "abort build button is to the left of the trigger button" <|
                givenBuildStarted
                    >> Tuple.first
                    >> Common.queryView
                    >> Query.find [ id "build-header" ]
                    >> Query.children []
                    >> Query.index -1
                    >> Query.children []
                    >> Query.first
                    >> Query.has
                        [ attribute <|
                            Attr.attribute "aria-label" "Abort Build"
                        ]
            , test "abort build button is styled as a bright red box" <|
                givenBuildStarted
                    >> Tuple.first
                    >> Common.queryView
                    >> Query.find
                        [ attribute <|
                            Attr.attribute "aria-label" "Abort Build"
                        ]
                    >> Query.has
                        [ style "padding" "10px"
                        , style "background-color" brightRed
                        , style "outline" "none"
                        , style "margin" "0"
                        , style "border-width" "0 0 0 1px"
                        , style "border-color" darkGrey
                        , style "border-style" "solid"
                        ]
            , test "hovered abort build button is styled as a dark red box" <|
                givenBuildStarted
                    >> Tuple.first
                    >> Application.update
                        (Msgs.Update <|
                            Message.Message.Hover <|
                                Just Message.Message.AbortBuildButton
                        )
                    >> Tuple.first
                    >> Common.queryView
                    >> Query.find
                        [ attribute <|
                            Attr.attribute "aria-label" "Abort Build"
                        ]
                    >> Query.has
                        [ style "padding" "10px"
                        , style "background-color" darkRed
                        , style "outline" "none"
                        , style "margin" "0"
                        , style "border-width" "0 0 0 1px"
                        , style "border-color" darkGrey
                        , style "border-style" "solid"
                        ]
            , test "abort build button has pointer cursor" <|
                givenBuildStarted
                    >> Tuple.first
                    >> Common.queryView
                    >> Query.find
                        [ attribute <|
                            Attr.attribute "aria-label" "Abort Build"
                        ]
                    >> Query.has [ style "cursor" "pointer" ]
            , test "abort build button has 'X' icon" <|
                givenBuildStarted
                    >> Tuple.first
                    >> Common.queryView
                    >> Query.find
                        [ attribute <|
                            Attr.attribute "aria-label" "Abort Build"
                        ]
                    >> Query.children []
                    >> Query.first
                    >> Query.has
                        (iconSelector
                            { size = "40px"
                            , image = "ic-abort-circle-outline-white.svg"
                            }
                        )
            , describe "build prep section"
                [ test "when pipeline is not paused, shows a check" <|
                    let
                        prep =
                            { pausedPipeline = BuildPrepStatusNotBlocking
                            , pausedJob = BuildPrepStatusNotBlocking
                            , maxRunningBuilds = BuildPrepStatusNotBlocking
                            , inputs = Dict.empty
                            , inputsSatisfied = BuildPrepStatusNotBlocking
                            , missingInputReasons = Dict.empty
                            }

                        icon =
                            "url(/public/images/ic-not-blocking-check.svg)"
                    in
                    givenBuildStarted
                        >> Tuple.first
                        >> Application.handleCallback
                            (Callback.BuildPrepFetched <| Ok ( 1, prep ))
                        >> Tuple.first
                        >> Common.queryView
                        >> Query.find [ class "prep-status-list" ]
                        >> Expect.all
                            [ Query.children []
                                >> Query.each
                                    (Query.children []
                                        >> Query.first
                                        >> Query.has
                                            [ style "display" "flex"
                                            , style "align-items" "center"
                                            ]
                                    )
                            , Query.has
                                [ style "background-image" icon
                                , style "background-position" "50% 50%"
                                , style "background-repeat" "no-repeat"
                                , style "background-size" "contain"
                                , style "width" "12px"
                                , style "height" "12px"
                                , style "margin-right" "5px"
                                , attribute <| Attr.title "not blocking"
                                ]
                            ]
                , test "when pipeline is paused, shows a spinner" <|
                    let
                        prep =
                            { pausedPipeline = BuildPrepStatusBlocking
                            , pausedJob = BuildPrepStatusNotBlocking
                            , maxRunningBuilds = BuildPrepStatusNotBlocking
                            , inputs = Dict.empty
                            , inputsSatisfied = BuildPrepStatusNotBlocking
                            , missingInputReasons = Dict.empty
                            }
                    in
                    givenBuildStarted
                        >> Tuple.first
                        >> Application.handleCallback
                            (Callback.BuildPrepFetched <| Ok ( 1, prep ))
                        >> Tuple.first
                        >> Common.queryView
                        >> Query.find [ class "prep-status-list" ]
                        >> Expect.all
                            [ Query.children []
                                >> Query.each
                                    (Query.children []
                                        >> Query.first
                                        >> Query.has
                                            [ style "display" "flex"
                                            , style "align-items" "center"
                                            ]
                                    )
                            , Query.has
                                [ style "animation"
                                    "container-rotate 1568ms linear infinite"
                                , style "height" "12px"
                                , style "width" "12px"
                                , style "margin" "0 5px 0 0"
                                ]
                            , Query.has [ attribute <| Attr.title "blocking" ]
                            ]
                , test "when paused state is unknown, shows a spinner" <|
                    let
                        prep =
                            { pausedPipeline = BuildPrepStatusUnknown
                            , pausedJob = BuildPrepStatusNotBlocking
                            , maxRunningBuilds = BuildPrepStatusNotBlocking
                            , inputs = Dict.empty
                            , inputsSatisfied = BuildPrepStatusNotBlocking
                            , missingInputReasons = Dict.empty
                            }
                    in
                    givenBuildStarted
                        >> Tuple.first
                        >> Application.handleCallback
                            (Callback.BuildPrepFetched <| Ok ( 1, prep ))
                        >> Tuple.first
                        >> Common.queryView
                        >> Query.find [ class "prep-status-list" ]
                        >> Expect.all
                            [ Query.children []
                                >> Query.each
                                    (Query.children []
                                        >> Query.first
                                        >> Query.has
                                            [ style "display" "flex"
                                            , style "align-items" "center"
                                            ]
                                    )
                            , Query.has
                                [ style "animation"
                                    "container-rotate 1568ms linear infinite"
                                , style "height" "12px"
                                , style "width" "12px"
                                , style "margin" "0 5px 0 0"
                                ]
                            , Query.has [ attribute <| Attr.title "thinking..." ]
                            ]
                ]
            , describe "build events subscription" <|
                let
                    preBuildPlanReceived _ =
                        pageLoadJobBuild
                            |> fetchStartedBuild
                            |> Tuple.first
                            |> fetchHistory
                            |> Tuple.first
                            |> fetchJobDetails
                            |> Tuple.first
                in
                [ test "after build plan is received, opens event stream" <|
                    preBuildPlanReceived
                        >> Application.handleCallback
                            (Callback.PlanAndResourcesFetched 1 <|
                                Ok <|
                                    ( { id = "plan"
                                      , step =
                                            Concourse.BuildStepGet
                                                "step"
                                                Nothing
                                      }
                                    , { inputs = [], outputs = [] }
                                    )
                            )
                        >> Expect.all
                            [ Tuple.second
                                >> Expect.equal
                                    [ Effects.OpenBuildEventStream
                                        { url = "/api/v1/builds/1/events"
                                        , eventTypes = [ "end", "event" ]
                                        }
                                    ]
                            , Tuple.first
                                >> Application.subscriptions
                                >> List.member
                                    (Subscription.FromEventSource
                                        ( "/api/v1/builds/1/events"
                                        , [ "end", "event" ]
                                        )
                                    )
                                >> Expect.true
                                    "why aren't we listening for build events!?"
                            ]
                , test "if build plan request fails, no event stream" <|
                    preBuildPlanReceived
                        >> Application.handleCallback
                            (Callback.PlanAndResourcesFetched 1 <|
                                Err <|
                                    Http.BadStatus
                                        { url = "http://example.com"
                                        , status =
                                            { code = 401
                                            , message = ""
                                            }
                                        , headers = Dict.empty
                                        , body = ""
                                        }
                            )
                        >> Expect.all
                            [ Tuple.second >> Expect.equal []
                            , Tuple.first
                                >> Application.subscriptions
                                >> List.member
                                    (Subscription.FromEventSource
                                        ( "/api/v1/builds/1/events"
                                        , [ "end", "event" ]
                                        )
                                    )
                                >> Expect.false
                                    "should not listen for build events"
                            ]
                ]
            , describe "step header" <|
                let
                    fetchPlanWithGetStep : () -> Application.Model
                    fetchPlanWithGetStep =
                        givenBuildStarted
                            >> Tuple.first
                            >> Application.handleCallback
                                (Callback.PlanAndResourcesFetched 307 <|
                                    Ok <|
                                        ( { id = "plan"
                                          , step =
                                                Concourse.BuildStepGet
                                                    "step"
                                                    Nothing
                                          }
                                        , { inputs = [], outputs = [] }
                                        )
                                )
                            >> Tuple.first

                    fetchPlanWithArtifactInputStep : () -> Application.Model
                    fetchPlanWithArtifactInputStep =
                        givenBuildStarted
                            >> Tuple.first
                            >> Application.handleCallback
                                (Callback.PlanAndResourcesFetched 307 <|
                                    Ok <|
                                        ( { id = "plan"
                                          , step =
                                                Concourse.BuildStepArtifactInput
                                                    "step"
                                          }
                                        , { inputs = [], outputs = [] }
                                        )
                                )
                            >> Tuple.first

                    fetchPlanWithEnsureArtifactOutputStep : () -> Application.Model
                    fetchPlanWithEnsureArtifactOutputStep =
                        givenBuildStarted
                            >> Tuple.first
                            >> Application.handleCallback
                                (Callback.PlanAndResourcesFetched 307 <|
                                    Ok <|
                                        ( { id = "plan"
                                          , step =
                                                Concourse.BuildStepEnsure
                                                    { hook =
                                                        { id = "plan1"
                                                        , step =
                                                            Concourse.BuildStepArtifactOutput
                                                                "step"
                                                        }
                                                    , step =
                                                        { id = "plan2"
                                                        , step =
                                                            Concourse.BuildStepGet
                                                                "step"
                                                                Nothing
                                                        }
                                                    }
                                          }
                                        , { inputs = [], outputs = [] }
                                        )
                                )
                            >> Tuple.first

                    fetchPlanWithTaskStep : () -> Application.Model
                    fetchPlanWithTaskStep =
                        givenBuildStarted
                            >> Tuple.first
                            >> Application.handleCallback
                                (Callback.PlanAndResourcesFetched 307 <|
                                    Ok <|
                                        ( { id = "plan"
                                          , step =
                                                Concourse.BuildStepTask
                                                    "step"
                                          }
                                        , { inputs = [], outputs = [] }
                                        )
                                )
                            >> Tuple.first

                    fetchPlanWithPutStep : () -> Application.Model
                    fetchPlanWithPutStep =
                        givenBuildStarted
                            >> Tuple.first
                            >> Application.handleCallback
                                (Callback.PlanAndResourcesFetched 307 <|
                                    Ok <|
                                        ( { id = "plan"
                                          , step =
                                                Concourse.BuildStepPut
                                                    "step"
                                          }
                                        , { inputs = [], outputs = [] }
                                        )
                                )
                            >> Tuple.first

                    fetchPlanWithGetStepWithFirstOccurrence :
                        ()
                        -> Application.Model
                    fetchPlanWithGetStepWithFirstOccurrence =
                        let
                            version =
                                Dict.fromList
                                    [ ( "ref", "abc123" ) ]

                            step =
                                Concourse.BuildStepDo <|
                                    Array.fromList
                                        [ { id = "foo"
                                          , step =
                                                Concourse.BuildStepGet "step"
                                                    (Just version)
                                          }
                                        , { id = "bar"
                                          , step =
                                                Concourse.BuildStepGet "step2"
                                                    (Just version)
                                          }
                                        , { id = "baz"
                                          , step =
                                                Concourse.BuildStepGet "step3"
                                                    (Just version)
                                          }
                                        ]
                        in
                        givenBuildStarted
                            >> Tuple.first
                            >> Application.handleCallback
                                (Callback.PlanAndResourcesFetched 307 <|
                                    Ok <|
                                        ( { id = "plan", step = step }
                                        , { inputs =
                                                [ { name = "step"
                                                  , version = version
                                                  , firstOccurrence = True
                                                  }
                                                , { name = "step2"
                                                  , version = version
                                                  , firstOccurrence = True
                                                  }
                                                , { name = "step3"
                                                  , version = version
                                                  , firstOccurrence = False
                                                  }
                                                ]
                                          , outputs = []
                                          }
                                        )
                                )
                            >> Tuple.first
                in
                [ test "build step header lays out horizontally" <|
                    fetchPlanWithGetStep
                        >> Common.queryView
                        >> Query.find [ class "header" ]
                        >> Query.has [ style "display" "flex" ]
                , test "has two children spread apart" <|
                    fetchPlanWithGetStep
                        >> Common.queryView
                        >> Query.find [ class "header" ]
                        >> Expect.all
                            [ Query.has
                                [ style "justify-content" "space-between" ]
                            , Query.children [] >> Query.count (Expect.equal 2)
                            ]
                , test "both children lay out horizontally" <|
                    fetchPlanWithGetStep
                        >> Common.queryView
                        >> Query.find [ class "header" ]
                        >> Query.children []
                        >> Query.each
                            (Query.has [ style "display" "flex" ])
                , test "resource get step shows downward arrow" <|
                    fetchPlanWithGetStep
                        >> Common.queryView
                        >> Query.has
                            (iconSelector
                                { size = "28px"
                                , image = "ic-arrow-downward.svg"
                                }
                                ++ [ style "background-size" "14px 14px" ]
                            )
                , test "artifact input step shows downward arrow" <|
                    fetchPlanWithArtifactInputStep
                        >> Common.queryView
                        >> Query.has
                            (iconSelector
                                { size = "28px"
                                , image = "ic-arrow-downward.svg"
                                }
                                ++ [ style "background-size" "14px 14px" ]
                            )
                , test "task step shows terminal icon" <|
                    fetchPlanWithTaskStep
                        >> Common.queryView
                        >> Query.has
                            (iconSelector
                                { size = "28px"
                                , image = "ic-terminal.svg"
                                }
                                ++ [ style "background-size" "14px 14px" ]
                            )
                , test "artifact output step shows upward arrow" <|
                    fetchPlanWithEnsureArtifactOutputStep
                        >> Common.queryView
                        >> Query.has
                            (iconSelector
                                { size = "28px"
                                , image = "ic-arrow-upward.svg"
                                }
                                ++ [ style "background-size" "14px 14px" ]
                            )
                , test "put step shows upward arrow" <|
                    fetchPlanWithPutStep
                        >> Common.queryView
                        >> Query.has
                            (iconSelector
                                { size = "28px"
                                , image = "ic-arrow-upward.svg"
                                }
                                ++ [ style "background-size" "14px 14px" ]
                            )
                , test "get step on first occurrence shows yellow downward arrow" <|
                    fetchPlanWithGetStepWithFirstOccurrence
                        >> Common.queryView
                        >> Query.has
                            (iconSelector
                                { size = "28px"
                                , image = "ic-arrow-downward-yellow.svg"
                                }
                                ++ [ style "background-size" "14px 14px" ]
                            )
                , test "hovering over a grey down arrow does nothing" <|
                    fetchPlanWithGetStep
                        >> Common.queryView
                        >> Query.find
                            (iconSelector
                                { size = "28px"
                                , image = "ic-arrow-downward.svg"
                                }
                            )
                        >> Event.simulate Event.mouseEnter
                        >> Event.toResult
                        >> Expect.err
                , describe "yellow resource down arrow hover behaviour"
                    [ test "yellow resource down arrow has no tooltip" <|
                        fetchPlanWithGetStepWithFirstOccurrence
                            >> Common.queryView
                            >> Query.findAll
                                (iconSelector
                                    { size = "28px"
                                    , image = "ic-arrow-downward-yellow.svg"
                                    }
                                )
                            >> Query.first
                            >> Query.children []
                            >> Query.count (Expect.equal 0)
                    , test "hovering over yellow arrow triggers Hover message" <|
                        fetchPlanWithGetStepWithFirstOccurrence
                            >> Common.queryView
                            >> Query.findAll
                                (iconSelector
                                    { size = "28px"
                                    , image = "ic-arrow-downward-yellow.svg"
                                    }
                                )
                            >> Query.first
                            >> Event.simulate Event.mouseEnter
                            >> Event.expect
                                (Msgs.Update <|
                                    Message.Message.Hover <|
                                        Just <|
                                            Message.Message.FirstOccurrenceIcon
                                                "foo"
                                )
                    , test "no tooltip before 1 second has passed" <|
                        fetchPlanWithGetStepWithFirstOccurrence
                            >> Application.update
                                (Msgs.Update <|
                                    Message.Message.Hover <|
                                        Just <|
                                            Message.Message.FirstOccurrenceIcon
                                                "foo"
                                )
                            >> Tuple.first
                            >> Common.queryView
                            >> Query.findAll
                                (iconSelector
                                    { size = "28px"
                                    , image = "ic-arrow-downward-yellow.svg"
                                    }
                                )
                            >> Query.first
                            >> Query.children []
                            >> Query.count (Expect.equal 0)
                    , test "1 second after hovering, tooltip appears" <|
                        fetchPlanWithGetStepWithFirstOccurrence
                            >> Application.handleDelivery
                                (ClockTicked OneSecond <|
                                    Time.millisToPosix 0
                                )
                            >> Tuple.first
                            >> Application.update
                                (Msgs.Update <|
                                    Message.Message.Hover <|
                                        Just <|
                                            Message.Message.FirstOccurrenceIcon
                                                "foo"
                                )
                            >> Tuple.first
                            >> Application.handleDelivery
                                (ClockTicked OneSecond <|
                                    Time.millisToPosix 1
                                )
                            >> Tuple.first
                            >> Common.queryView
                            >> Query.findAll
                                (iconSelector
                                    { size = "28px"
                                    , image = "ic-arrow-downward-yellow.svg"
                                    }
                                )
                            >> Query.first
                            >> Query.has
                                [ style "position" "relative"
                                , containing
                                    [ containing [ text "new version" ]
                                    , style "position" "absolute"
                                    , style "left" "0"
                                    , style "bottom" "100%"
                                    , style "background-color" tooltipGreyHex
                                    , style "padding" "5px"
                                    , style "z-index" "100"
                                    , style "width" "6em"
                                    , style "pointer-events" "none"
                                    , style "cursor" "default"
                                    , style "user-select" "none"
                                    , style "-ms-user-select" "none"
                                    , style "-moz-user-select" "none"
                                    , style "-khtml-user-select" "none"
                                    , style "-webkit-user-select" "none"
                                    , style "-webkit-touch-callout" "none"
                                    ]
                                , containing
                                    [ style "width" "0"
                                    , style "height" "0"
                                    , style "left" "50%"
                                    , style "margin-left" "-5px"
                                    , style "border-top" <|
                                        "5px solid "
                                            ++ tooltipGreyHex
                                    , style "border-left"
                                        "5px solid transparent"
                                    , style "border-right"
                                        "5px solid transparent"
                                    , style "position" "absolute"
                                    ]
                                ]
                    , test "mousing off yellow arrow triggers Hover message" <|
                        fetchPlanWithGetStepWithFirstOccurrence
                            >> Application.update
                                (Msgs.Update <|
                                    Message.Message.Hover <|
                                        Just <|
                                            Message.Message.FirstOccurrenceIcon
                                                "foo"
                                )
                            >> Tuple.first
                            >> Common.queryView
                            >> Query.findAll
                                (iconSelector
                                    { size = "28px"
                                    , image = "ic-arrow-downward-yellow.svg"
                                    }
                                )
                            >> Query.first
                            >> Event.simulate Event.mouseLeave
                            >> Event.expect
                                (Msgs.Update <| Message.Message.Hover Nothing)
                    , test "unhovering after tooltip appears dismisses" <|
                        fetchPlanWithGetStepWithFirstOccurrence
                            >> Application.handleDelivery
                                (ClockTicked OneSecond <|
                                    Time.millisToPosix 0
                                )
                            >> Tuple.first
                            >> Application.update
                                (Msgs.Update <|
                                    Message.Message.Hover <|
                                        Just <|
                                            Message.Message.FirstOccurrenceIcon
                                                "foo"
                                )
                            >> Tuple.first
                            >> Application.handleDelivery
                                (ClockTicked OneSecond <|
                                    Time.millisToPosix 1
                                )
                            >> Tuple.first
                            >> Application.update
                                (Msgs.Update <|
                                    Message.Message.Hover Nothing
                                )
                            >> Tuple.first
                            >> Common.queryView
                            >> Query.findAll
                                (iconSelector
                                    { size = "28px"
                                    , image = "ic-arrow-downward-yellow.svg"
                                    }
                                )
                            >> Query.first
                            >> Query.children []
                            >> Query.count (Expect.equal 0)
                    ]
                , test "hovering one resource of several produces only a single tooltip" <|
                    fetchPlanWithGetStepWithFirstOccurrence
                        >> Application.handleDelivery
                            (ClockTicked OneSecond <|
                                Time.millisToPosix 0
                            )
                        >> Tuple.first
                        >> Application.update
                            (Msgs.Update <|
                                Message.Message.Hover <|
                                    Just <|
                                        Message.Message.FirstOccurrenceIcon
                                            "foo"
                            )
                        >> Tuple.first
                        >> Application.handleDelivery
                            (ClockTicked OneSecond <|
                                Time.millisToPosix 1
                            )
                        >> Tuple.first
                        >> Common.queryView
                        >> Query.findAll [ text "new version" ]
                        >> Query.count (Expect.equal 1)
                , test "artifact input step always has checkmark at the right" <|
                    fetchPlanWithArtifactInputStep
                        >> Common.queryView
                        >> Query.find [ class "header" ]
                        >> Query.children []
                        >> Query.index -1
                        >> Query.has
                            (iconSelector
                                { size = "28px"
                                , image = "ic-success-check.svg"
                                }
                                ++ [ style "background-size" "14px 14px" ]
                            )
                , test "artifact output step has pending icon while build runs" <|
                    fetchPlanWithEnsureArtifactOutputStep
                        >> Common.queryView
                        >> Query.findAll [ class "header" ]
                        >> Query.index -1
                        >> Query.children []
                        >> Query.index -1
                        >> Query.has
                            (iconSelector
                                { size = "28px"
                                , image = "ic-pending.svg"
                                }
                                ++ [ style "background-size" "14px 14px" ]
                            )
                , test "artifact output step has green check on finished build" <|
                    fetchPlanWithEnsureArtifactOutputStep
                        >> Application.handleDelivery
                            (EventsReceived <|
                                Ok <|
                                    [ { url =
                                            eventsUrl
                                      , data =
                                            STModels.BuildStatus
                                                Concourse.BuildStatusFailed
                                                (Time.millisToPosix 0)
                                      }
                                    ]
                            )
                        >> Tuple.first
                        >> Common.queryView
                        >> Query.findAll [ class "header" ]
                        >> Query.index -1
                        >> Query.children []
                        >> Query.index -1
                        >> Query.has
                            (iconSelector
                                { size = "28px"
                                , image = "ic-success-check.svg"
                                }
                                ++ [ style "background-size" "14px 14px" ]
                            )
                , test "successful step has a checkmark at the far right" <|
                    fetchPlanWithGetStep
                        >> Application.handleDelivery
                            (EventsReceived <|
                                Ok <|
                                    [ { url =
                                            eventsUrl
                                      , data =
                                            STModels.FinishGet
                                                { source = "stdout"
                                                , id = "plan"
                                                }
                                                0
                                                Dict.empty
                                                []
                                                Nothing
                                      }
                                    ]
                            )
                        >> Tuple.first
                        >> Common.queryView
                        >> Query.find [ class "header" ]
                        >> Query.children []
                        >> Query.index -1
                        >> Query.has
                            (iconSelector
                                { size = "28px"
                                , image = "ic-success-check.svg"
                                }
                                ++ [ style "background-size" "14px 14px" ]
                            )
                , test "get step lists resource version on the right" <|
                    fetchPlanWithGetStep
                        >> Application.handleDelivery
                            (EventsReceived <|
                                Ok <|
                                    [ { url = eventsUrl
                                      , data =
                                            STModels.FinishGet
                                                { source = "stdout", id = "plan" }
                                                0
                                                (Dict.fromList [ ( "version", "v3.1.4" ) ])
                                                []
                                                Nothing
                                      }
                                    ]
                            )
                        >> Tuple.first
                        >> Common.queryView
                        >> Query.find [ class "header" ]
                        >> Query.children []
                        >> Query.index -1
                        >> Query.has [ text "v3.1.4" ]
                , test "finished task lists initialization duration in tooltip" <|
                    fetchPlanWithGetStep
                        >> Application.handleDelivery
                            (EventsReceived <|
                                Ok <|
                                    [ { url = eventsUrl
                                      , data =
                                            STModels.InitializeTask
                                                { source = "stdout", id = "plan" }
                                                (Time.millisToPosix 0)
                                      }
                                    , { url = eventsUrl
                                      , data =
                                            STModels.StartTask
                                                { source = "stdout", id = "plan" }
                                                (Time.millisToPosix 10000)
                                      }
                                    , { url = eventsUrl
                                      , data =
                                            STModels.FinishTask
                                                { source = "stdout", id = "plan" }
                                                0
                                                (Time.millisToPosix 30000)
                                      }
                                    ]
                            )
                        >> Tuple.first
                        >> Application.update
                            (Msgs.Update <|
                                Message.Message.Hover <|
                                    Just <|
                                        Message.Message.StepState
                                            "plan"
                            )
                        >> Tuple.first
                        >> Application.handleDelivery
                            (ClockTicked OneSecond <|
                                Time.millisToPosix 1
                            )
                        >> Tuple.first
                        >> Common.queryView
                        >> Query.find [ class "header" ]
                        >> Query.children []
                        >> Query.index -1
                        >> Query.findAll [ tag "tr" ]
                        >> Query.index 0
                        >> Query.has [ text "initialization", text "10s" ]
                , test "finished task lists step duration in tooltip" <|
                    fetchPlanWithGetStep
                        >> Application.handleDelivery
                            (EventsReceived <|
                                Ok <|
                                    [ { url = eventsUrl
                                      , data =
                                            STModels.InitializeTask
                                                { source = "stdout", id = "plan" }
                                                (Time.millisToPosix 0)
                                      }
                                    , { url = eventsUrl
                                      , data =
                                            STModels.StartTask
                                                { source = "stdout", id = "plan" }
                                                (Time.millisToPosix 10000)
                                      }
                                    , { url = eventsUrl
                                      , data =
                                            STModels.FinishTask
                                                { source = "stdout", id = "plan" }
                                                0
                                                (Time.millisToPosix 30000)
                                      }
                                    ]
                            )
                        >> Tuple.first
                        >> Application.update
                            (Msgs.Update <|
                                Message.Message.Hover <|
                                    Just <|
                                        Message.Message.StepState
                                            "plan"
                            )
                        >> Tuple.first
                        >> Application.handleDelivery
                            (ClockTicked OneSecond <|
                                Time.millisToPosix 1
                            )
                        >> Tuple.first
                        >> Common.queryView
                        >> Query.find [ class "header" ]
                        >> Query.children []
                        >> Query.index -1
                        >> Query.findAll [ tag "tr" ]
                        >> Query.index 1
                        >> Query.has [ text "step", text "20s" ]
                , test "running step has loading spinner at the right" <|
                    fetchPlanWithTaskStep
                        >> Application.handleDelivery
                            (EventsReceived <|
                                Ok <|
                                    [ { url = eventsUrl
                                      , data =
                                            STModels.StartTask
                                                { source = "stdout"
                                                , id = "plan"
                                                }
                                                (Time.millisToPosix 0)
                                      }
                                    ]
                            )
                        >> Tuple.first
                        >> Common.queryView
                        >> Query.find [ class "header" ]
                        >> Query.children []
                        >> Query.index -1
                        >> Query.has
                            [ style "animation"
                                "container-rotate 1568ms linear infinite"
                            ]
                , test "pending step has dashed circle at the right" <|
                    fetchPlanWithTaskStep
                        >> Common.queryView
                        >> Query.find [ class "header" ]
                        >> Query.children []
                        >> Query.index -1
                        >> Query.has
                            (iconSelector
                                { size = "28px"
                                , image = "ic-pending.svg"
                                }
                                ++ [ style "background-size" "14px 14px" ]
                            )
                , test "cancelled step has no-entry circle at the right" <|
                    fetchPlanWithTaskStep
                        >> Application.handleDelivery
                            (EventsReceived <|
                                Ok <|
                                    [ { url = eventsUrl
                                      , data =
                                            STModels.InitializeTask
                                                { source = "stdout"
                                                , id = "plan"
                                                }
                                                (Time.millisToPosix 0)
                                      }
                                    , { url = eventsUrl
                                      , data =
                                            STModels.BuildStatus
                                                Concourse.BuildStatusAborted
                                                (Time.millisToPosix 0)
                                      }
                                    ]
                            )
                        >> Tuple.first
                        >> Common.queryView
                        >> Query.find [ class "header" ]
                        >> Query.children []
                        >> Query.index -1
                        >> Query.has
                            (iconSelector
                                { size = "28px"
                                , image = "ic-interrupted.svg"
                                }
                                ++ [ style "background-size" "14px 14px" ]
                            )
                , test "interrupted step has dashed circle with dot at the right" <|
                    fetchPlanWithTaskStep
                        >> Application.handleDelivery
                            (EventsReceived <|
                                Ok <|
                                    [ { url = eventsUrl
                                      , data =
                                            STModels.BuildStatus
                                                Concourse.BuildStatusAborted
                                                (Time.millisToPosix 0)
                                      }
                                    ]
                            )
                        >> Tuple.first
                        >> Common.queryView
                        >> Query.find [ class "header" ]
                        >> Query.children []
                        >> Query.index -1
                        >> Query.has
                            (iconSelector
                                { size = "28px"
                                , image = "ic-cancelled.svg"
                                }
                                ++ [ style "background-size" "14px 14px" ]
                            )
                , test "failing step has an X at the far right" <|
                    fetchPlanWithGetStep
                        >> Application.handleDelivery
                            (EventsReceived <|
                                Ok <|
                                    [ { url = eventsUrl
                                      , data =
                                            STModels.FinishGet
                                                { source = "stdout", id = "plan" }
                                                1
                                                Dict.empty
                                                []
                                                Nothing
                                      }
                                    ]
                            )
                        >> Tuple.first
                        >> Common.queryView
                        >> Query.find [ class "header" ]
                        >> Query.children []
                        >> Query.index -1
                        >> Query.has
                            (iconSelector
                                { size = "28px"
                                , image = "ic-failure-times.svg"
                                }
                                ++ [ style "background-size" "14px 14px" ]
                            )
                , test "erroring step has orange exclamation triangle at right" <|
                    fetchPlanWithGetStep
                        >> Application.handleDelivery
                            (EventsReceived <|
                                Ok <|
                                    [ { url = eventsUrl
                                      , data =
                                            STModels.Error
                                                { source = "stderr", id = "plan" }
                                                "error message"
                                                (Time.millisToPosix 0)
                                      }
                                    ]
                            )
                        >> Tuple.first
                        >> Common.queryView
                        >> Query.find [ class "header" ]
                        >> Query.children []
                        >> Query.index -1
                        >> Query.has
                            (iconSelector
                                { size = "28px"
                                , image = "ic-exclamation-triangle.svg"
                                }
                                ++ [ style "background-size" "14px 14px" ]
                            )
                , test "network error on first event shows passport officer" <|
                    let
                        imgUrl =
                            "/public/images/passport-officer-ic.svg"
                    in
                    fetchPlanWithGetStep
                        >> Application.handleDelivery
                            (EventsReceived <|
                                Ok
                                    [ { data = STModels.NetworkError
                                      , url = eventsUrl
                                      }
                                    ]
                            )
                        >> Tuple.first
                        >> Common.queryView
                        >> Query.find [ class "not-authorized" ]
                        >> Query.find [ tag "img" ]
                        >> Query.has [ attribute <| Attr.src imgUrl ]
                , test """network error after first event fails silently
                          (EventSource browser API will retry connection)""" <|
                    fetchPlanWithGetStep
                        >> Application.handleDelivery
                            (EventsReceived <|
                                Ok
                                    [ { url = eventsUrl
                                      , data = STModels.Opened
                                      }
                                    ]
                            )
                        >> Tuple.first
                        >> Application.handleDelivery
                            (EventsReceived <|
                                Ok
                                    [ { data = STModels.NetworkError
                                      , url = eventsUrl
                                      }
                                    ]
                            )
                        >> Tuple.first
                        >> Common.queryView
                        >> Query.findAll [ class "not-authorized" ]
                        >> Query.count (Expect.equal 0)
                ]
            , describe "get step with metadata" <|
                let
                    httpURLText =
                        "http://some-url"

                    httpsURLText =
                        "https://some-url"

                    plainText =
                        "plain-text"

                    invalidURLText =
                        "https:// is secure!"

                    metadataView =
                        Application.init
                            flags
                            { protocol = Url.Http
                            , host = ""
                            , port_ = Nothing
                            , path = "/teams/t/pipelines/p/jobs/j/builds/307"
                            , query = Nothing
                            , fragment = Just "Lstepid:1"
                            }
                            |> Tuple.first
                            |> Application.handleCallback
                                (Callback.BuildFetched <|
                                    Ok
                                        ( 1
                                        , { id = 307
                                          , name = "307"
                                          , job =
                                                Just
                                                    { teamName = "t"
                                                    , pipelineName = "p"
                                                    , jobName = "j"
                                                    }
                                          , status = Concourse.BuildStatusStarted
                                          , duration =
                                                { startedAt = Nothing
                                                , finishedAt = Nothing
                                                }
                                          , reapTime = Nothing
                                          }
                                        )
                                )
                            |> Tuple.first
                            |> Application.handleCallback
                                (Callback.PlanAndResourcesFetched 307 <|
                                    Ok <|
                                        ( { id = "stepid"
                                          , step =
                                                Concourse.BuildStepGet
                                                    "step"
                                                    (Just <| Dict.fromList [ ( "version", "1" ) ])
                                          }
                                        , { inputs = [], outputs = [] }
                                        )
                                )
                            |> Tuple.first
                            |> Application.update
                                (Msgs.DeliveryReceived <|
                                    EventsReceived <|
                                        Ok <|
                                            [ { url = eventsUrl
                                              , data =
                                                    STModels.FinishGet
                                                        { source = "stdout"
                                                        , id = "stepid"
                                                        }
                                                        1
                                                        (Dict.fromList [ ( "version", "1" ) ])
                                                        [ { name = "http-url"
                                                          , value = httpURLText
                                                          }
                                                        , { name = "https-url"
                                                          , value = httpsURLText
                                                          }
                                                        , { name = "plain-text"
                                                          , value = plainText
                                                          }
                                                        ]
                                                        Nothing
                                              }
                                            ]
                                )
                            |> Tuple.first
                            |> Common.queryView
                in
                [ test "should show hyperlink if metadata starts with 'http://'" <|
                    \_ ->
                        metadataView
                            |> Query.find
                                [ containing [ text httpURLText ]
                                ]
                            |> Query.has
                                [ tag "a"
                                , style "text-decoration-line" "underline"
                                , attribute <| Attr.target "_blank"
                                , attribute <| Attr.href httpURLText
                                ]
                , test "should show hyperlink if metadata starts with 'https://'" <|
                    \_ ->
                        metadataView
                            |> Query.find
                                [ containing [ text httpsURLText ]
                                ]
                            |> Query.has
                                [ tag "a"
                                , style "text-decoration-line" "underline"
                                , attribute <| Attr.target "_blank"
                                , attribute <| Attr.href httpsURLText
                                ]
                , test "should not show hyperlink if metadata is plain text" <|
                    \_ ->
                        metadataView
                            |> Query.find
                                [ containing [ text plainText ]
                                ]
                            |> Query.hasNot
                                [ tag "a"
                                , style "text-decoration-line" "underline"
                                , attribute <| Attr.target "_blank"
                                , attribute <| Attr.href plainText
                                ]
                , test "should not show hyperlink if metadata is malformed URL" <|
                    \_ ->
                        metadataView
                            |> Query.find
                                [ containing [ text invalidURLText ]
                                ]
                            |> Query.hasNot
                                [ tag "a"
                                , style "text-decoration-line" "underline"
                                , attribute <| Attr.target "_blank"
                                , attribute <| Attr.href invalidURLText
                                ]
                ]
            ]
        ]


tooltipGreyHex : String
tooltipGreyHex =
    "#9b9b9b"


darkRed : String
darkRed =
    "#bd3826"


brightRed : String
brightRed =
    "#ed4b35"


darkGreen : String
darkGreen =
    "#419867"


brightGreen : String
brightGreen =
    "#11c560"


darkGrey : String
darkGrey =
    "#3d3c3c"


receiveEvent :
    STModels.BuildEventEnvelope
    -> Application.Model
    -> ( Application.Model, List Effects.Effect )
receiveEvent envelope =
    Application.update (Msgs.DeliveryReceived <| EventsReceived <| Ok [ envelope ])<|MERGE_RESOLUTION|>--- conflicted
+++ resolved
@@ -6,12 +6,8 @@
 import Build.Models as Models
 import Build.StepTree.Models as STModels
 import Char
-<<<<<<< HEAD
 import Colors
-import Common
-=======
 import Common exposing (defineHoverBehaviour)
->>>>>>> 4e44508f
 import Concourse exposing (BuildPrepStatus(..))
 import Concourse.Pagination exposing (Direction(..))
 import DashboardTests
