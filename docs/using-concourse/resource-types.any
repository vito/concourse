--- conflicted
+++ resolved
@@ -114,13 +114,11 @@
   }{
     \hyperlink{https://github.com/redfactorlabs/concourse-smuggler-resource}{Smuggler: generic resource framework}
   }{
-<<<<<<< HEAD
     \hyperlink{https://github.com/dpb587/github-status-resource}{GitHub Commit Status}
-=======
+  }{
     \hyperlink{https://github.com/jdub/ami-resource}{AMI Updates}
   }{
     \hyperlink{https://github.com/jdub/debian-sources-resource}{Debian/Ubuntu Sources Updates}
->>>>>>> 33af43e8
   }
 
   \section{Adding to this list}{
