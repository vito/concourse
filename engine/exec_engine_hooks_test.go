--- conflicted
+++ resolved
@@ -3,7 +3,7 @@
 import (
 	"github.com/concourse/atc"
 	"github.com/concourse/atc/db"
-	dbfakes "github.com/concourse/atc/db/fakes"
+	"github.com/concourse/atc/db/dbfakes"
 	"github.com/concourse/atc/engine"
 	"github.com/concourse/atc/engine/enginefakes"
 	"github.com/concourse/atc/exec"
@@ -18,12 +18,7 @@
 var _ = Describe("Exec Engine With Hooks", func() {
 	var (
 		fakeFactory         *execfakes.FakeFactory
-<<<<<<< HEAD
-		fakeDelegateFactory *fakes.FakeBuildDelegateFactory
-=======
 		fakeDelegateFactory *enginefakes.FakeBuildDelegateFactory
-		fakeDB              *enginefakes.FakeEngineDB
->>>>>>> 9a6a4ad5
 
 		execEngine engine.Engine
 
@@ -38,12 +33,7 @@
 		logger = lagertest.NewTestLogger("test")
 
 		fakeFactory = new(execfakes.FakeFactory)
-<<<<<<< HEAD
-		fakeDelegateFactory = new(fakes.FakeBuildDelegateFactory)
-=======
 		fakeDelegateFactory = new(enginefakes.FakeBuildDelegateFactory)
-		fakeDB = new(enginefakes.FakeEngineDB)
->>>>>>> 9a6a4ad5
 
 		fakeTeamDBFactory := new(dbfakes.FakeTeamDBFactory)
 		execEngine = engine.NewExecEngine(
