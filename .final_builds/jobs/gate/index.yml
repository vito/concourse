---
builds:
  !binary "OTg2YjQxMWZlZTdlZTkxZjQ5N2RkZDM4YTcyYzUwMmEzMjI1ZDQwMw==":
    version: !binary |-
      OTg2YjQxMWZlZTdlZTkxZjQ5N2RkZDM4YTcyYzUwMmEzMjI1ZDQwMw==
    sha1: !binary |-
      YTJmMzAzN2NjYzI2MzZmNTgwMzkxMzI4NjliMjY3OTE1ZTJmNDQ5Ng==
    blobstore_id: 9ceb9fcd-74d0-4969-ad1f-3d8fcf864b07
  !binary "YzU0MTE4ZTVlMDNiOGZlYTZjMjkxZmNkMGJkZTlkOGRmNzM0MzZlOQ==":
    version: !binary |-
      YzU0MTE4ZTVlMDNiOGZlYTZjMjkxZmNkMGJkZTlkOGRmNzM0MzZlOQ==
    sha1: !binary |-
      ZDk2MjI2NjU0ZjAyNjg4OTA5ZGEyOTUzNDAxNTgyNmVlYzFkMWY1Ng==
    blobstore_id: bfe3d4e1-af6d-41d4-adc5-e717dff7a27f
<<<<<<< HEAD
=======
  !binary "MDZhZDQwYTA3NWQzMzk4MDRjMjI3ZGY0OWQ0M2M2Nzk5NDEwNjA4NA==":
    version: !binary |-
      MDZhZDQwYTA3NWQzMzk4MDRjMjI3ZGY0OWQ0M2M2Nzk5NDEwNjA4NA==
    sha1: !binary |-
      ZTc3MzYwYTRjYWZhZGZkZWMzNDc2NGQ0ZGY0NmM3ZTVmZjFmZmJmYg==
    blobstore_id: b2da05a8-5188-419c-8e3c-71f86df56499
  !binary "NjNlNzgxN2I0MDg2M2JhNTg0Yjk5NWY0ODk4ZjlhOWZjNzJiYjRmYw==":
    version: !binary |-
      NjNlNzgxN2I0MDg2M2JhNTg0Yjk5NWY0ODk4ZjlhOWZjNzJiYjRmYw==
    sha1: !binary |-
      MTQ2MTc1MGQ3NTgyM2ZhYjBjMWQzMjE1NWU3NjBhNTczNDJmMjIyZA==
    blobstore_id: 035d3172-28b2-432f-a596-fc1e5ef8c269
>>>>>>> ef40ae09
format-version: '2'<|MERGE_RESOLUTION|>--- conflicted
+++ resolved
@@ -12,8 +12,6 @@
     sha1: !binary |-
       ZDk2MjI2NjU0ZjAyNjg4OTA5ZGEyOTUzNDAxNTgyNmVlYzFkMWY1Ng==
     blobstore_id: bfe3d4e1-af6d-41d4-adc5-e717dff7a27f
-<<<<<<< HEAD
-=======
   !binary "MDZhZDQwYTA3NWQzMzk4MDRjMjI3ZGY0OWQ0M2M2Nzk5NDEwNjA4NA==":
     version: !binary |-
       MDZhZDQwYTA3NWQzMzk4MDRjMjI3ZGY0OWQ0M2M2Nzk5NDEwNjA4NA==
@@ -26,5 +24,4 @@
     sha1: !binary |-
       MTQ2MTc1MGQ3NTgyM2ZhYjBjMWQzMjE1NWU3NjBhNTczNDJmMjIyZA==
     blobstore_id: 035d3172-28b2-432f-a596-fc1e5ef8c269
->>>>>>> ef40ae09
 format-version: '2'