--- conflicted
+++ resolved
@@ -998,11 +998,7 @@
 		atc.ComponentCollectorVolumes:           gc.NewVolumeCollector(dbVolumeRepository, cmd.GC.MissingGracePeriod),
 		atc.ComponentCollectorContainers:        gc.NewContainerCollector(dbContainerRepository, jobRunner, cmd.GC.MissingGracePeriod),
 		atc.ComponentCollectorCheckSessions:     gc.NewResourceConfigCheckSessionCollector(resourceConfigCheckSessionLifecycle),
-<<<<<<< HEAD
-		atc.ComponentCollectorVarSources:        creds.VarSourcePoolInstance(),
-=======
 		atc.ComponentCollectorVarSources:        gc.NewCollectorTask(creds.VarSourcePoolInstance()),
->>>>>>> 775fd42f
 	}
 
 	for collectorName, collector := range collectors {
