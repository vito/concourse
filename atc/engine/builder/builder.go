package builder

import (
<<<<<<< HEAD
=======
	"code.cloudfoundry.org/lager"

>>>>>>> e303f390
	"errors"
	"fmt"
	"strconv"
	"strings"

	"code.cloudfoundry.org/lager"

	"github.com/concourse/concourse/atc"
	"github.com/concourse/concourse/atc/creds"
	"github.com/concourse/concourse/atc/db"
	"github.com/concourse/concourse/atc/exec"
	"github.com/concourse/concourse/vars"
)

const supportedSchema = "exec.v2"

//go:generate counterfeiter . StepFactory

type StepFactory interface {
	GetStep(atc.Plan, exec.StepMetadata, db.ContainerMetadata, exec.GetDelegate) exec.Step
	PutStep(atc.Plan, exec.StepMetadata, db.ContainerMetadata, exec.PutDelegate) exec.Step
	TaskStep(atc.Plan, exec.StepMetadata, db.ContainerMetadata, exec.TaskDelegate) exec.Step
	CheckStep(atc.Plan, exec.StepMetadata, db.ContainerMetadata, exec.BuildStepDelegate) exec.Step
	SetPipelineStep(atc.Plan, exec.StepMetadata, exec.BuildStepDelegate) exec.Step
	LoadVarStep(atc.Plan, exec.StepMetadata, exec.BuildStepDelegate) exec.Step
	ArtifactInputStep(atc.Plan, db.Build, exec.BuildStepDelegate) exec.Step
	ArtifactOutputStep(atc.Plan, db.Build, exec.BuildStepDelegate) exec.Step
}

//go:generate counterfeiter . DelegateFactory

type DelegateFactory interface {
<<<<<<< HEAD
	GetDelegate(db.Build, atc.PlanID, vars.CredVarsTracker) exec.GetDelegate
	PutDelegate(db.Build, atc.PlanID, vars.CredVarsTracker) exec.PutDelegate
	TaskDelegate(db.Build, atc.PlanID, vars.CredVarsTracker) exec.TaskDelegate
	BuildStepDelegate(db.Build, atc.PlanID, vars.CredVarsTracker) exec.BuildStepDelegate
=======
	GetDelegate(db.Build, atc.PlanID, *vars.BuildVariables) exec.GetDelegate
	PutDelegate(db.Build, atc.PlanID, *vars.BuildVariables) exec.PutDelegate
	TaskDelegate(db.Build, atc.PlanID, *vars.BuildVariables) exec.TaskDelegate
	CheckDelegate(db.Check, atc.PlanID, *vars.BuildVariables) exec.CheckDelegate
	BuildStepDelegate(db.Build, atc.PlanID, *vars.BuildVariables) exec.BuildStepDelegate
>>>>>>> e303f390
}

func NewStepBuilder(
	stepFactory StepFactory,
	delegateFactory DelegateFactory,
	externalURL string,
	secrets creds.Secrets,
	varSourcePool creds.VarSourcePool,
) *stepBuilder {
	return &stepBuilder{
		stepFactory:     stepFactory,
		delegateFactory: delegateFactory,
		externalURL:     externalURL,
		globalSecrets:   secrets,
		varSourcePool:   varSourcePool,
	}
}

type stepBuilder struct {
	stepFactory     StepFactory
	delegateFactory DelegateFactory
	externalURL     string
	globalSecrets   creds.Secrets
	varSourcePool   creds.VarSourcePool
}

func (builder *stepBuilder) BuildStep(logger lager.Logger, build db.Build) (exec.Step, error) {
	if build == nil {
		return exec.IdentityStep{}, errors.New("must provide a build")
	}

	if build.Schema() != supportedSchema {
		return exec.IdentityStep{}, errors.New("schema not supported")
	}

	var buildVars *vars.BuildVariables

	// "fly execute" generated build will have no pipeline.
	if build.PipelineID() == 0 {
		globalVars := creds.NewVariables(builder.globalSecrets, build.TeamName(), build.PipelineName(), false)
		buildVars = vars.NewBuildVariables(globalVars, atc.EnableRedactSecrets)
	} else {
		pipeline, found, err := build.Pipeline()
		if err != nil {
			return exec.IdentityStep{}, errors.New(fmt.Sprintf("failed to find pipeline: %s", err.Error()))
		}
		if !found {
			return exec.IdentityStep{}, errors.New("pipeline not found")
		}

		varss, err := pipeline.Variables(logger, builder.globalSecrets, builder.varSourcePool)
		if err != nil {
			return exec.IdentityStep{}, err
		}
		buildVars = vars.NewBuildVariables(varss, atc.EnableRedactSecrets)
	}

	return builder.buildStep(build, build.PrivatePlan(), buildVars), nil
}

func (builder *stepBuilder) BuildStepErrored(logger lager.Logger, build db.Build, err error) {
	builder.delegateFactory.BuildStepDelegate(build, build.PrivatePlan().ID, nil).Errored(logger, err.Error())
}

<<<<<<< HEAD
func (builder *stepBuilder) buildStep(build db.Build, plan atc.Plan, credVarsTracker vars.CredVarsTracker) exec.Step {
=======
func (builder *stepBuilder) CheckStep(logger lager.Logger, check db.Check) (exec.Step, error) {

	if check == nil {
		return exec.IdentityStep{}, errors.New("must provide a check")
	}

	if check.Schema() != supportedSchema {
		return exec.IdentityStep{}, errors.New("schema not supported")
	}

	pipeline, found, err := check.Pipeline()
	if err != nil {
		return exec.IdentityStep{}, errors.New(fmt.Sprintf("failed to find pipeline: %s", err.Error()))
	}
	if !found {
		return exec.IdentityStep{}, errors.New("pipeline not found")
	}

	varss, err := pipeline.Variables(logger, builder.globalSecrets, builder.varSourcePool)
	if err != nil {
		return exec.IdentityStep{}, fmt.Errorf("failed to create pipeline variables: %s", err.Error())
	}
	buildVars := vars.NewBuildVariables(varss, atc.EnableRedactSecrets)
	return builder.buildCheckStep(check, check.Plan(), buildVars), nil
}

func (builder *stepBuilder) buildStep(build db.Build, plan atc.Plan, buildVars *vars.BuildVariables) exec.Step {
>>>>>>> e303f390
	if plan.Aggregate != nil {
		return builder.buildAggregateStep(build, plan, buildVars)
	}

	if plan.InParallel != nil {
		return builder.buildParallelStep(build, plan, buildVars)
	}

	if plan.Across != nil {
		return builder.buildAcrossStep(build, plan, buildVars)
	}

	if plan.Do != nil {
		return builder.buildDoStep(build, plan, buildVars)
	}

	if plan.Timeout != nil {
		return builder.buildTimeoutStep(build, plan, buildVars)
	}

	if plan.Try != nil {
		return builder.buildTryStep(build, plan, buildVars)
	}

	if plan.OnAbort != nil {
		return builder.buildOnAbortStep(build, plan, buildVars)
	}

	if plan.OnError != nil {
		return builder.buildOnErrorStep(build, plan, buildVars)
	}

	if plan.OnSuccess != nil {
		return builder.buildOnSuccessStep(build, plan, buildVars)
	}

	if plan.OnFailure != nil {
		return builder.buildOnFailureStep(build, plan, buildVars)
	}

	if plan.Ensure != nil {
		return builder.buildEnsureStep(build, plan, buildVars)
	}

	if plan.Task != nil {
		return builder.buildTaskStep(build, plan, buildVars)
	}

	if plan.SetPipeline != nil {
		return builder.buildSetPipelineStep(build, plan, buildVars)
	}

	if plan.LoadVar != nil {
		return builder.buildLoadVarStep(build, plan, buildVars)
	}

	if plan.Get != nil {
		return builder.buildGetStep(build, plan, buildVars)
	}

	if plan.Put != nil {
		return builder.buildPutStep(build, plan, buildVars)
	}

	if plan.Check != nil {
		return builder.buildCheckStep(build, plan, credVarsTracker)
	}

	if plan.Retry != nil {
		return builder.buildRetryStep(build, plan, buildVars)
	}

	if plan.ArtifactInput != nil {
		return builder.buildArtifactInputStep(build, plan, buildVars)
	}

	if plan.ArtifactOutput != nil {
		return builder.buildArtifactOutputStep(build, plan, buildVars)
	}

	return exec.IdentityStep{}
}

func (builder *stepBuilder) buildAggregateStep(build db.Build, plan atc.Plan, buildVars *vars.BuildVariables) exec.Step {

	agg := exec.AggregateStep{}

	for _, innerPlan := range *plan.Aggregate {
		innerPlan.Attempts = plan.Attempts
		step := builder.buildStep(build, innerPlan, buildVars)
		agg = append(agg, step)
	}

	return agg
}

func (builder *stepBuilder) buildParallelStep(build db.Build, plan atc.Plan, buildVars *vars.BuildVariables) exec.Step {

	var steps []exec.Step

	for _, innerPlan := range plan.InParallel.Steps {
		innerPlan.Attempts = plan.Attempts
		step := builder.buildStep(build, innerPlan, buildVars)
		steps = append(steps, step)
	}

	return exec.InParallel(steps, plan.InParallel.Limit, plan.InParallel.FailFast)
}

func (builder *stepBuilder) buildAcrossStep(build db.Build, plan atc.Plan, buildVars *vars.BuildVariables) exec.Step {
	step := builder.buildAcrossInParallelStep(build, 0, *plan.Across, buildVars)

	stepMetadata := builder.stepMetadata(
		build,
		builder.externalURL,
	)

	varNames := make([]string, len(plan.Across.Vars))
	for i, v := range plan.Across.Vars {
		varNames[i] = v.Var
	}

	return exec.Across(
		step,
		varNames,
		builder.delegateFactory.BuildStepDelegate(build, plan.ID, buildVars),
		stepMetadata,
	)
}

func (builder *stepBuilder) buildAcrossInParallelStep(build db.Build, varIndex int, plan atc.AcrossPlan, buildVars *vars.BuildVariables) exec.InParallelStep {
	if varIndex == len(plan.Vars)-1 {
		var steps []exec.Step
		for _, step := range plan.Steps {
			scopedBuildVars := buildVars.NewLocalScope()
			for i, v := range plan.Vars {
				// Don't redact because the `list` operation of a var_source should return identifiers
				// which should be publicly accessible. For static across steps, the static list is
				// embedded directly in the pipeline
				scopedBuildVars.AddLocalVar(v.Var, step.Values[i], false)
			}
			steps = append(steps, builder.buildStep(build, step.Step, scopedBuildVars))
		}
		return exec.InParallel(steps, plan.Vars[varIndex].MaxInFlight, plan.FailFast)
	}
	stepsPerValue := 1
	for _, v := range plan.Vars[varIndex+1:] {
		stepsPerValue *= len(v.Values)
	}
	numValues := len(plan.Vars[varIndex].Values)
	substeps := make([]exec.Step, numValues)
	for i := range substeps {
		startIndex := i * stepsPerValue
		endIndex := (i + 1) * stepsPerValue
		planCopy := plan
		planCopy.Steps = plan.Steps[startIndex:endIndex]
		substeps[i] = builder.buildAcrossInParallelStep(build, varIndex+1, planCopy, buildVars)
	}
	return exec.InParallel(substeps, plan.Vars[varIndex].MaxInFlight, plan.FailFast)
}

func (builder *stepBuilder) buildDoStep(build db.Build, plan atc.Plan, buildVars *vars.BuildVariables) exec.Step {

	var step exec.Step = exec.IdentityStep{}

	for i := len(*plan.Do) - 1; i >= 0; i-- {
		innerPlan := (*plan.Do)[i]
		innerPlan.Attempts = plan.Attempts
		previous := builder.buildStep(build, innerPlan, buildVars)
		step = exec.OnSuccess(previous, step)
	}

	return step
}

func (builder *stepBuilder) buildTimeoutStep(build db.Build, plan atc.Plan, buildVars *vars.BuildVariables) exec.Step {
	innerPlan := plan.Timeout.Step
	innerPlan.Attempts = plan.Attempts
	step := builder.buildStep(build, innerPlan, buildVars)
	return exec.Timeout(step, plan.Timeout.Duration)
}

func (builder *stepBuilder) buildTryStep(build db.Build, plan atc.Plan, buildVars *vars.BuildVariables) exec.Step {
	innerPlan := plan.Try.Step
	innerPlan.Attempts = plan.Attempts
	step := builder.buildStep(build, innerPlan, buildVars)
	return exec.Try(step)
}

func (builder *stepBuilder) buildOnAbortStep(build db.Build, plan atc.Plan, buildVars *vars.BuildVariables) exec.Step {
	plan.OnAbort.Step.Attempts = plan.Attempts
	step := builder.buildStep(build, plan.OnAbort.Step, buildVars)
	plan.OnAbort.Next.Attempts = plan.Attempts
	next := builder.buildStep(build, plan.OnAbort.Next, buildVars)
	return exec.OnAbort(step, next)
}

func (builder *stepBuilder) buildOnErrorStep(build db.Build, plan atc.Plan, buildVars *vars.BuildVariables) exec.Step {
	plan.OnError.Step.Attempts = plan.Attempts
	step := builder.buildStep(build, plan.OnError.Step, buildVars)
	plan.OnError.Next.Attempts = plan.Attempts
	next := builder.buildStep(build, plan.OnError.Next, buildVars)
	return exec.OnError(step, next)
}

func (builder *stepBuilder) buildOnSuccessStep(build db.Build, plan atc.Plan, buildVars *vars.BuildVariables) exec.Step {
	plan.OnSuccess.Step.Attempts = plan.Attempts
	step := builder.buildStep(build, plan.OnSuccess.Step, buildVars)
	plan.OnSuccess.Next.Attempts = plan.Attempts
	next := builder.buildStep(build, plan.OnSuccess.Next, buildVars)
	return exec.OnSuccess(step, next)
}

func (builder *stepBuilder) buildOnFailureStep(build db.Build, plan atc.Plan, buildVars *vars.BuildVariables) exec.Step {
	plan.OnFailure.Step.Attempts = plan.Attempts
	step := builder.buildStep(build, plan.OnFailure.Step, buildVars)
	plan.OnFailure.Next.Attempts = plan.Attempts
	next := builder.buildStep(build, plan.OnFailure.Next, buildVars)
	return exec.OnFailure(step, next)
}

func (builder *stepBuilder) buildEnsureStep(build db.Build, plan atc.Plan, buildVars *vars.BuildVariables) exec.Step {
	plan.Ensure.Step.Attempts = plan.Attempts
	step := builder.buildStep(build, plan.Ensure.Step, buildVars)
	plan.Ensure.Next.Attempts = plan.Attempts
	next := builder.buildStep(build, plan.Ensure.Next, buildVars)
	return exec.Ensure(step, next)
}

func (builder *stepBuilder) buildRetryStep(build db.Build, plan atc.Plan, buildVars *vars.BuildVariables) exec.Step {
	steps := []exec.Step{}

	for index, innerPlan := range *plan.Retry {
		innerPlan.Attempts = append(plan.Attempts, index+1)

		step := builder.buildStep(build, innerPlan, buildVars)
		steps = append(steps, step)
	}

	return exec.Retry(steps...)
}

<<<<<<< HEAD
func (builder *stepBuilder) buildGetStep(build db.Build, plan atc.Plan, credVarsTracker vars.CredVarsTracker) exec.Step {
	return builder.stepFactory.GetStep(
		plan,
		builder.stepMetadata(build),
		builder.containerMetadata(
			build,
			db.ContainerTypeGet,
			plan.Get.Name,
			plan.Attempts,
		),
		builder.delegateFactory.GetDelegate(build, plan.ID, credVarsTracker),
	)
}

func (builder *stepBuilder) buildPutStep(build db.Build, plan atc.Plan, credVarsTracker vars.CredVarsTracker) exec.Step {
	return builder.stepFactory.PutStep(
		plan,
		builder.stepMetadata(build),
		builder.containerMetadata(
			build,
			db.ContainerTypePut,
			plan.Put.Name,
			plan.Attempts,
		),
		builder.delegateFactory.PutDelegate(build, plan.ID, credVarsTracker),
	)
}

func (builder *stepBuilder) buildCheckStep(build db.Build, plan atc.Plan, credVarsTracker vars.CredVarsTracker) exec.Step {

	return builder.stepFactory.CheckStep(
		plan,
		builder.stepMetadata(build),
		db.ContainerMetadata{
			Type: db.ContainerTypeCheck,
		},
		builder.delegateFactory.BuildStepDelegate(build, plan.ID, credVarsTracker),
	)
}

func (builder *stepBuilder) buildTaskStep(build db.Build, plan atc.Plan, credVarsTracker vars.CredVarsTracker) exec.Step {
	return builder.stepFactory.TaskStep(
		plan,
		builder.stepMetadata(build),
		builder.containerMetadata(
			build,
			db.ContainerTypeTask,
			plan.Task.Name,
			plan.Attempts,
		),
		builder.delegateFactory.TaskDelegate(build, plan.ID, credVarsTracker),
	)
}

func (builder *stepBuilder) buildSetPipelineStep(build db.Build, plan atc.Plan, credVarsTracker vars.CredVarsTracker) exec.Step {
	return builder.stepFactory.SetPipelineStep(
		plan,
		builder.stepMetadata(build),
		builder.delegateFactory.BuildStepDelegate(build, plan.ID, credVarsTracker),
	)
}

func (builder *stepBuilder) buildLoadVarStep(build db.Build, plan atc.Plan, credVarsTracker vars.CredVarsTracker) exec.Step {
	return builder.stepFactory.LoadVarStep(
		plan,
		builder.stepMetadata(build),
		builder.delegateFactory.BuildStepDelegate(build, plan.ID, credVarsTracker),
=======
func (builder *stepBuilder) buildGetStep(build db.Build, plan atc.Plan, buildVars *vars.BuildVariables) exec.Step {

	containerMetadata := builder.containerMetadata(
		build,
		db.ContainerTypeGet,
		plan.Get.Name,
		plan.Attempts,
	)

	stepMetadata := builder.stepMetadata(
		build,
		builder.externalURL,
	)

	return builder.stepFactory.GetStep(
		plan,
		stepMetadata,
		containerMetadata,
		builder.delegateFactory.GetDelegate(build, plan.ID, buildVars),
	)
}

func (builder *stepBuilder) buildPutStep(build db.Build, plan atc.Plan, buildVars *vars.BuildVariables) exec.Step {

	containerMetadata := builder.containerMetadata(
		build,
		db.ContainerTypePut,
		plan.Put.Name,
		plan.Attempts,
	)

	stepMetadata := builder.stepMetadata(
		build,
		builder.externalURL,
	)

	return builder.stepFactory.PutStep(
		plan,
		stepMetadata,
		containerMetadata,
		builder.delegateFactory.PutDelegate(build, plan.ID, buildVars),
	)
}

func (builder *stepBuilder) buildCheckStep(check db.Check, plan atc.Plan, buildVars *vars.BuildVariables) exec.Step {

	containerMetadata := db.ContainerMetadata{
		Type: db.ContainerTypeCheck,
	}

	stepMetadata := exec.StepMetadata{
		TeamID:                check.TeamID(),
		TeamName:              check.TeamName(),
		PipelineID:            check.PipelineID(),
		PipelineName:          check.PipelineName(),
		ResourceConfigScopeID: check.ResourceConfigScopeID(),
		ResourceConfigID:      check.ResourceConfigID(),
		BaseResourceTypeID:    check.BaseResourceTypeID(),
		ExternalURL:           builder.externalURL,
	}

	return builder.stepFactory.CheckStep(
		plan,
		stepMetadata,
		containerMetadata,
		builder.delegateFactory.CheckDelegate(check, plan.ID, buildVars),
	)
}

func (builder *stepBuilder) buildTaskStep(build db.Build, plan atc.Plan, buildVars *vars.BuildVariables) exec.Step {

	containerMetadata := builder.containerMetadata(
		build,
		db.ContainerTypeTask,
		plan.Task.Name,
		plan.Attempts,
	)

	stepMetadata := builder.stepMetadata(
		build,
		builder.externalURL,
	)

	return builder.stepFactory.TaskStep(
		plan,
		stepMetadata,
		containerMetadata,
		builder.delegateFactory.TaskDelegate(build, plan.ID, buildVars),
	)
}

func (builder *stepBuilder) buildSetPipelineStep(build db.Build, plan atc.Plan, buildVars *vars.BuildVariables) exec.Step {

	stepMetadata := builder.stepMetadata(
		build,
		builder.externalURL,
	)

	return builder.stepFactory.SetPipelineStep(
		plan,
		stepMetadata,
		builder.delegateFactory.BuildStepDelegate(build, plan.ID, buildVars),
	)
}

func (builder *stepBuilder) buildLoadVarStep(build db.Build, plan atc.Plan, buildVars *vars.BuildVariables) exec.Step {

	stepMetadata := builder.stepMetadata(
		build,
		builder.externalURL,
	)

	return builder.stepFactory.LoadVarStep(
		plan,
		stepMetadata,
		builder.delegateFactory.BuildStepDelegate(build, plan.ID, buildVars),
>>>>>>> e303f390
	)
}

func (builder *stepBuilder) buildArtifactInputStep(build db.Build, plan atc.Plan, buildVars *vars.BuildVariables) exec.Step {

	return builder.stepFactory.ArtifactInputStep(
		plan,
		build,
		builder.delegateFactory.BuildStepDelegate(build, plan.ID, buildVars),
	)
}

func (builder *stepBuilder) buildArtifactOutputStep(build db.Build, plan atc.Plan, buildVars *vars.BuildVariables) exec.Step {

	return builder.stepFactory.ArtifactOutputStep(
		plan,
		build,
		builder.delegateFactory.BuildStepDelegate(build, plan.ID, buildVars),
	)
}

func (builder *stepBuilder) containerMetadata(
	build db.Build,
	containerType db.ContainerType,
	stepName string,
	attempts []int,
) db.ContainerMetadata {
	attemptStrs := []string{}
	for _, a := range attempts {
		attemptStrs = append(attemptStrs, strconv.Itoa(a))
	}

	return db.ContainerMetadata{
		Type: containerType,

		PipelineID: build.PipelineID(),
		JobID:      build.JobID(),
		BuildID:    build.ID(),

		PipelineName: build.PipelineName(),
		JobName:      build.JobName(),
		BuildName:    build.Name(),

		StepName: stepName,
		Attempt:  strings.Join(attemptStrs, "."),
	}
}

func (builder *stepBuilder) stepMetadata(build db.Build) exec.StepMetadata {
	return exec.StepMetadata{
		BuildID:      build.ID(),
		BuildName:    build.Name(),
		TeamID:       build.TeamID(),
		TeamName:     build.TeamName(),
		JobID:        build.JobID(),
		JobName:      build.JobName(),
		PipelineID:   build.PipelineID(),
		PipelineName: build.PipelineName(),
		ExternalURL:  builder.externalURL,
	}
}<|MERGE_RESOLUTION|>--- conflicted
+++ resolved
@@ -1,11 +1,6 @@
 package builder
 
 import (
-<<<<<<< HEAD
-=======
-	"code.cloudfoundry.org/lager"
-
->>>>>>> e303f390
 	"errors"
 	"fmt"
 	"strconv"
@@ -38,18 +33,10 @@
 //go:generate counterfeiter . DelegateFactory
 
 type DelegateFactory interface {
-<<<<<<< HEAD
-	GetDelegate(db.Build, atc.PlanID, vars.CredVarsTracker) exec.GetDelegate
-	PutDelegate(db.Build, atc.PlanID, vars.CredVarsTracker) exec.PutDelegate
-	TaskDelegate(db.Build, atc.PlanID, vars.CredVarsTracker) exec.TaskDelegate
-	BuildStepDelegate(db.Build, atc.PlanID, vars.CredVarsTracker) exec.BuildStepDelegate
-=======
 	GetDelegate(db.Build, atc.PlanID, *vars.BuildVariables) exec.GetDelegate
 	PutDelegate(db.Build, atc.PlanID, *vars.BuildVariables) exec.PutDelegate
 	TaskDelegate(db.Build, atc.PlanID, *vars.BuildVariables) exec.TaskDelegate
-	CheckDelegate(db.Check, atc.PlanID, *vars.BuildVariables) exec.CheckDelegate
 	BuildStepDelegate(db.Build, atc.PlanID, *vars.BuildVariables) exec.BuildStepDelegate
->>>>>>> e303f390
 }
 
 func NewStepBuilder(
@@ -114,37 +101,7 @@
 	builder.delegateFactory.BuildStepDelegate(build, build.PrivatePlan().ID, nil).Errored(logger, err.Error())
 }
 
-<<<<<<< HEAD
-func (builder *stepBuilder) buildStep(build db.Build, plan atc.Plan, credVarsTracker vars.CredVarsTracker) exec.Step {
-=======
-func (builder *stepBuilder) CheckStep(logger lager.Logger, check db.Check) (exec.Step, error) {
-
-	if check == nil {
-		return exec.IdentityStep{}, errors.New("must provide a check")
-	}
-
-	if check.Schema() != supportedSchema {
-		return exec.IdentityStep{}, errors.New("schema not supported")
-	}
-
-	pipeline, found, err := check.Pipeline()
-	if err != nil {
-		return exec.IdentityStep{}, errors.New(fmt.Sprintf("failed to find pipeline: %s", err.Error()))
-	}
-	if !found {
-		return exec.IdentityStep{}, errors.New("pipeline not found")
-	}
-
-	varss, err := pipeline.Variables(logger, builder.globalSecrets, builder.varSourcePool)
-	if err != nil {
-		return exec.IdentityStep{}, fmt.Errorf("failed to create pipeline variables: %s", err.Error())
-	}
-	buildVars := vars.NewBuildVariables(varss, atc.EnableRedactSecrets)
-	return builder.buildCheckStep(check, check.Plan(), buildVars), nil
-}
-
 func (builder *stepBuilder) buildStep(build db.Build, plan atc.Plan, buildVars *vars.BuildVariables) exec.Step {
->>>>>>> e303f390
 	if plan.Aggregate != nil {
 		return builder.buildAggregateStep(build, plan, buildVars)
 	}
@@ -210,7 +167,7 @@
 	}
 
 	if plan.Check != nil {
-		return builder.buildCheckStep(build, plan, credVarsTracker)
+		return builder.buildCheckStep(build, plan, buildVars)
 	}
 
 	if plan.Retry != nil {
@@ -257,11 +214,6 @@
 func (builder *stepBuilder) buildAcrossStep(build db.Build, plan atc.Plan, buildVars *vars.BuildVariables) exec.Step {
 	step := builder.buildAcrossInParallelStep(build, 0, *plan.Across, buildVars)
 
-	stepMetadata := builder.stepMetadata(
-		build,
-		builder.externalURL,
-	)
-
 	varNames := make([]string, len(plan.Across.Vars))
 	for i, v := range plan.Across.Vars {
 		varNames[i] = v.Var
@@ -271,7 +223,7 @@
 		step,
 		varNames,
 		builder.delegateFactory.BuildStepDelegate(build, plan.ID, buildVars),
-		stepMetadata,
+		builder.stepMetadata(build),
 	)
 }
 
@@ -387,8 +339,7 @@
 	return exec.Retry(steps...)
 }
 
-<<<<<<< HEAD
-func (builder *stepBuilder) buildGetStep(build db.Build, plan atc.Plan, credVarsTracker vars.CredVarsTracker) exec.Step {
+func (builder *stepBuilder) buildGetStep(build db.Build, plan atc.Plan, buildVars *vars.BuildVariables) exec.Step {
 	return builder.stepFactory.GetStep(
 		plan,
 		builder.stepMetadata(build),
@@ -398,11 +349,11 @@
 			plan.Get.Name,
 			plan.Attempts,
 		),
-		builder.delegateFactory.GetDelegate(build, plan.ID, credVarsTracker),
-	)
-}
-
-func (builder *stepBuilder) buildPutStep(build db.Build, plan atc.Plan, credVarsTracker vars.CredVarsTracker) exec.Step {
+		builder.delegateFactory.GetDelegate(build, plan.ID, buildVars),
+	)
+}
+
+func (builder *stepBuilder) buildPutStep(build db.Build, plan atc.Plan, buildVars *vars.BuildVariables) exec.Step {
 	return builder.stepFactory.PutStep(
 		plan,
 		builder.stepMetadata(build),
@@ -412,11 +363,11 @@
 			plan.Put.Name,
 			plan.Attempts,
 		),
-		builder.delegateFactory.PutDelegate(build, plan.ID, credVarsTracker),
-	)
-}
-
-func (builder *stepBuilder) buildCheckStep(build db.Build, plan atc.Plan, credVarsTracker vars.CredVarsTracker) exec.Step {
+		builder.delegateFactory.PutDelegate(build, plan.ID, buildVars),
+	)
+}
+
+func (builder *stepBuilder) buildCheckStep(build db.Build, plan atc.Plan, buildVars *vars.BuildVariables) exec.Step {
 
 	return builder.stepFactory.CheckStep(
 		plan,
@@ -424,11 +375,11 @@
 		db.ContainerMetadata{
 			Type: db.ContainerTypeCheck,
 		},
-		builder.delegateFactory.BuildStepDelegate(build, plan.ID, credVarsTracker),
-	)
-}
-
-func (builder *stepBuilder) buildTaskStep(build db.Build, plan atc.Plan, credVarsTracker vars.CredVarsTracker) exec.Step {
+		builder.delegateFactory.BuildStepDelegate(build, plan.ID, buildVars),
+	)
+}
+
+func (builder *stepBuilder) buildTaskStep(build db.Build, plan atc.Plan, buildVars *vars.BuildVariables) exec.Step {
 	return builder.stepFactory.TaskStep(
 		plan,
 		builder.stepMetadata(build),
@@ -438,141 +389,23 @@
 			plan.Task.Name,
 			plan.Attempts,
 		),
-		builder.delegateFactory.TaskDelegate(build, plan.ID, credVarsTracker),
-	)
-}
-
-func (builder *stepBuilder) buildSetPipelineStep(build db.Build, plan atc.Plan, credVarsTracker vars.CredVarsTracker) exec.Step {
+		builder.delegateFactory.TaskDelegate(build, plan.ID, buildVars),
+	)
+}
+
+func (builder *stepBuilder) buildSetPipelineStep(build db.Build, plan atc.Plan, buildVars *vars.BuildVariables) exec.Step {
 	return builder.stepFactory.SetPipelineStep(
 		plan,
 		builder.stepMetadata(build),
-		builder.delegateFactory.BuildStepDelegate(build, plan.ID, credVarsTracker),
-	)
-}
-
-func (builder *stepBuilder) buildLoadVarStep(build db.Build, plan atc.Plan, credVarsTracker vars.CredVarsTracker) exec.Step {
+		builder.delegateFactory.BuildStepDelegate(build, plan.ID, buildVars),
+	)
+}
+
+func (builder *stepBuilder) buildLoadVarStep(build db.Build, plan atc.Plan, buildVars *vars.BuildVariables) exec.Step {
 	return builder.stepFactory.LoadVarStep(
 		plan,
 		builder.stepMetadata(build),
-		builder.delegateFactory.BuildStepDelegate(build, plan.ID, credVarsTracker),
-=======
-func (builder *stepBuilder) buildGetStep(build db.Build, plan atc.Plan, buildVars *vars.BuildVariables) exec.Step {
-
-	containerMetadata := builder.containerMetadata(
-		build,
-		db.ContainerTypeGet,
-		plan.Get.Name,
-		plan.Attempts,
-	)
-
-	stepMetadata := builder.stepMetadata(
-		build,
-		builder.externalURL,
-	)
-
-	return builder.stepFactory.GetStep(
-		plan,
-		stepMetadata,
-		containerMetadata,
-		builder.delegateFactory.GetDelegate(build, plan.ID, buildVars),
-	)
-}
-
-func (builder *stepBuilder) buildPutStep(build db.Build, plan atc.Plan, buildVars *vars.BuildVariables) exec.Step {
-
-	containerMetadata := builder.containerMetadata(
-		build,
-		db.ContainerTypePut,
-		plan.Put.Name,
-		plan.Attempts,
-	)
-
-	stepMetadata := builder.stepMetadata(
-		build,
-		builder.externalURL,
-	)
-
-	return builder.stepFactory.PutStep(
-		plan,
-		stepMetadata,
-		containerMetadata,
-		builder.delegateFactory.PutDelegate(build, plan.ID, buildVars),
-	)
-}
-
-func (builder *stepBuilder) buildCheckStep(check db.Check, plan atc.Plan, buildVars *vars.BuildVariables) exec.Step {
-
-	containerMetadata := db.ContainerMetadata{
-		Type: db.ContainerTypeCheck,
-	}
-
-	stepMetadata := exec.StepMetadata{
-		TeamID:                check.TeamID(),
-		TeamName:              check.TeamName(),
-		PipelineID:            check.PipelineID(),
-		PipelineName:          check.PipelineName(),
-		ResourceConfigScopeID: check.ResourceConfigScopeID(),
-		ResourceConfigID:      check.ResourceConfigID(),
-		BaseResourceTypeID:    check.BaseResourceTypeID(),
-		ExternalURL:           builder.externalURL,
-	}
-
-	return builder.stepFactory.CheckStep(
-		plan,
-		stepMetadata,
-		containerMetadata,
-		builder.delegateFactory.CheckDelegate(check, plan.ID, buildVars),
-	)
-}
-
-func (builder *stepBuilder) buildTaskStep(build db.Build, plan atc.Plan, buildVars *vars.BuildVariables) exec.Step {
-
-	containerMetadata := builder.containerMetadata(
-		build,
-		db.ContainerTypeTask,
-		plan.Task.Name,
-		plan.Attempts,
-	)
-
-	stepMetadata := builder.stepMetadata(
-		build,
-		builder.externalURL,
-	)
-
-	return builder.stepFactory.TaskStep(
-		plan,
-		stepMetadata,
-		containerMetadata,
-		builder.delegateFactory.TaskDelegate(build, plan.ID, buildVars),
-	)
-}
-
-func (builder *stepBuilder) buildSetPipelineStep(build db.Build, plan atc.Plan, buildVars *vars.BuildVariables) exec.Step {
-
-	stepMetadata := builder.stepMetadata(
-		build,
-		builder.externalURL,
-	)
-
-	return builder.stepFactory.SetPipelineStep(
-		plan,
-		stepMetadata,
-		builder.delegateFactory.BuildStepDelegate(build, plan.ID, buildVars),
-	)
-}
-
-func (builder *stepBuilder) buildLoadVarStep(build db.Build, plan atc.Plan, buildVars *vars.BuildVariables) exec.Step {
-
-	stepMetadata := builder.stepMetadata(
-		build,
-		builder.externalURL,
-	)
-
-	return builder.stepFactory.LoadVarStep(
-		plan,
-		stepMetadata,
-		builder.delegateFactory.BuildStepDelegate(build, plan.ID, buildVars),
->>>>>>> e303f390
+		builder.delegateFactory.BuildStepDelegate(build, plan.ID, buildVars),
 	)
 }
 
