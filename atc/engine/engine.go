--- conflicted
+++ resolved
@@ -307,7 +307,6 @@
 	b.trackedStates.Delete(id)
 }
 
-<<<<<<< HEAD
 // func NewCheck(
 // 	check db.Check,
 // 	builder StepBuilder,
@@ -425,148 +424,16 @@
 // }
 
 // func (c *engineCheck) trackStarted(logger lager.Logger) {
-// 	metric.ChecksStarted.Inc()
+// 	metric.Metrics.ChecksStarted.Inc()
 // }
 
 // func (c *engineCheck) trackFinished(logger lager.Logger) {
 // 	switch c.check.Status() {
 // 	case db.CheckStatusErrored:
-// 		metric.ChecksFinishedWithError.Inc()
+// 		metric.Metrics.ChecksFinishedWithError.Inc()
 // 	case db.CheckStatusSucceeded:
-// 		metric.ChecksFinishedWithSuccess.Inc()
+// 		metric.Metrics.ChecksFinishedWithSuccess.Inc()
 // 	default:
 // 		logger.Info("unexpected-check-status", lager.Data{"status": c.check.Status()})
 // 	}
-// }
-=======
-func NewCheck(
-	check db.Check,
-	builder StepBuilder,
-	release chan bool,
-	trackedStates *sync.Map,
-	waitGroup *sync.WaitGroup,
-) Runnable {
-	return &engineCheck{
-		check:   check,
-		builder: builder,
-
-		release:       release,
-		trackedStates: trackedStates,
-		waitGroup:     waitGroup,
-	}
-}
-
-type engineCheck struct {
-	check   db.Check
-	builder StepBuilder
-
-	release       chan bool
-	trackedStates *sync.Map
-	waitGroup     *sync.WaitGroup
-}
-
-func (c *engineCheck) Run(ctx context.Context) {
-	c.waitGroup.Add(1)
-	defer c.waitGroup.Done()
-
-	logger := lagerctx.FromContext(ctx).WithData(lager.Data{
-		"check": c.check.ID(),
-	})
-
-	lock, acquired, err := c.check.AcquireTrackingLock(logger)
-	if err != nil {
-		logger.Error("failed-to-get-lock", err)
-		return
-	}
-
-	if !acquired {
-		logger.Debug("check-already-tracked")
-		return
-	}
-
-	defer lock.Release()
-
-	err = c.check.Start()
-	if err != nil {
-		logger.Error("failed-to-start-check", err)
-		return
-	}
-
-	c.trackStarted(logger)
-	defer c.trackFinished(logger)
-
-	step, err := c.builder.CheckStep(logger, c.check)
-	if err != nil {
-		logger.Error("failed-to-create-check-step", err)
-		c.check.FinishWithError(fmt.Errorf("create check step: %w", err))
-		return
-	}
-
-	logger.Info("running")
-
-	state := c.runState()
-	defer c.clearRunState()
-
-	done := make(chan error)
-	go func() {
-		defer func() {
-			if r := recover(); r != nil {
-				err = fmt.Errorf("panic in engine check step run %s: %v", lager.Data{
-					"team_name":     c.check.TeamName(),
-					"pipeline_name": c.check.PipelineName(),
-				}, r)
-
-				fmt.Fprintf(os.Stderr, "%s\n %s\n", err.Error(), string(debug.Stack()))
-				logger.Error("panic-in-engine-check-step-run", err)
-
-				done <- err
-			}
-		}()
-		ctx := lagerctx.NewContext(ctx, logger)
-		ctx = policy.RecordTeamAndPipeline(ctx, c.check.TeamName(), c.check.PipelineName())
-		done <- step.Run(ctx, state)
-	}()
-
-	select {
-	case <-c.release:
-		logger.Info("releasing")
-
-	case err = <-done:
-		if err != nil {
-			logger.Info("errored", lager.Data{"error": err.Error()})
-			c.check.FinishWithError(fmt.Errorf("run check step: %w", err))
-		} else {
-			logger.Info("succeeded")
-			if err = c.check.Finish(); err != nil {
-				logger.Error("failed-to-finish-check", err)
-			}
-		}
-	}
-}
-
-func (c *engineCheck) runState() exec.RunState {
-	id := fmt.Sprintf("check:%v", c.check.ID())
-	existingState, _ := c.trackedStates.LoadOrStore(id, exec.NewRunState())
-	return existingState.(exec.RunState)
-}
-
-func (c *engineCheck) clearRunState() {
-	id := fmt.Sprintf("check:%v", c.check.ID())
-	c.trackedStates.Delete(id)
-}
-
-func (c *engineCheck) trackStarted(logger lager.Logger) {
-	metric.Metrics.ChecksStarted.Inc()
-}
-
-func (c *engineCheck) trackFinished(logger lager.Logger) {
-	switch c.check.Status() {
-	case db.CheckStatusErrored:
-		metric.Metrics.ChecksFinishedWithError.Inc()
-	case db.CheckStatusSucceeded:
-		metric.Metrics.ChecksFinishedWithSuccess.Inc()
-	default:
-		logger.Info("unexpected-check-status", lager.Data{"status": c.check.Status()})
-	}
-}
->>>>>>> e303f390
+// }