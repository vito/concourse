--- conflicted
+++ resolved
@@ -39,12 +39,6 @@
 
 type StepBuilder interface {
 	BuildStep(lager.Logger, db.Build) (exec.Step, error)
-<<<<<<< HEAD
-	CheckStep(lager.Logger, db.Check) (exec.Step, error)
-=======
-
-	BuildStepErrored(lager.Logger, db.Build, error)
->>>>>>> 37c4aebf
 }
 
 func NewEngine(
@@ -98,21 +92,6 @@
 	)
 }
 
-<<<<<<< HEAD
-func (engine *engine) NewCheck(check db.Check) Runnable {
-	return NewCheck(
-		check,
-		engine.builder,
-		engine.globalSecrets,
-		engine.varSourcePool,
-		engine.release,
-		engine.trackedStates,
-		engine.waitGroup,
-	)
-}
-
-=======
->>>>>>> 37c4aebf
 func NewBuild(
 	build db.Build,
 	builder StepBuilder,
@@ -349,159 +328,4 @@
 func (b *engineBuild) clearRunState() {
 	id := fmt.Sprintf("build:%v", b.build.ID())
 	b.trackedStates.Delete(id)
-<<<<<<< HEAD
-}
-
-func NewCheck(
-	check db.Check,
-	builder StepBuilder,
-	globalSecrets creds.Secrets,
-	varSourcePool creds.VarSourcePool,
-	release chan bool,
-	trackedStates *sync.Map,
-	waitGroup *sync.WaitGroup,
-) Runnable {
-	return &engineCheck{
-		check:   check,
-		builder: builder,
-
-		globalSecrets: globalSecrets,
-		varSourcePool: varSourcePool,
-
-		release:       release,
-		trackedStates: trackedStates,
-		waitGroup:     waitGroup,
-	}
-}
-
-type engineCheck struct {
-	check   db.Check
-	builder StepBuilder
-
-	globalSecrets creds.Secrets
-	varSourcePool creds.VarSourcePool
-
-	release       chan bool
-	trackedStates *sync.Map
-	waitGroup     *sync.WaitGroup
-}
-
-func (c *engineCheck) Run(ctx context.Context) {
-	c.waitGroup.Add(1)
-	defer c.waitGroup.Done()
-
-	logger := lagerctx.FromContext(ctx).WithData(lager.Data{
-		"check": c.check.ID(),
-	})
-
-	lock, acquired, err := c.check.AcquireTrackingLock(logger)
-	if err != nil {
-		logger.Error("failed-to-get-lock", err)
-		return
-	}
-
-	if !acquired {
-		logger.Debug("check-already-tracked")
-		return
-	}
-
-	defer lock.Release()
-
-	err = c.check.Start()
-	if err != nil {
-		logger.Error("failed-to-start-check", err)
-		return
-	}
-
-	c.trackStarted(logger)
-	defer c.trackFinished(logger)
-
-	step, err := c.builder.CheckStep(logger, c.check)
-	if err != nil {
-		logger.Error("failed-to-create-check-step", err)
-		c.check.FinishWithError(fmt.Errorf("create check step: %w", err))
-		return
-	}
-
-	logger.Info("running")
-
-	state, err := c.runState(logger)
-	if err != nil {
-		logger.Error("failed-to-create-run-state", err)
-		c.check.FinishWithError(fmt.Errorf("create run state: %w", err))
-		return
-	}
-	defer c.clearRunState()
-
-	done := make(chan error)
-	go func() {
-		defer func() {
-			if r := recover(); r != nil {
-				err = fmt.Errorf("panic in engine check step run %s: %v", lager.Data{
-					"team_name":     c.check.TeamName(),
-					"pipeline_name": c.check.PipelineName(),
-				}, r)
-
-				fmt.Fprintf(os.Stderr, "%s\n %s\n", err.Error(), string(debug.Stack()))
-				logger.Error("panic-in-engine-check-step-run", err)
-
-				done <- err
-			}
-		}()
-		ctx := lagerctx.NewContext(ctx, logger)
-		ctx = policy.RecordTeamAndPipeline(ctx, c.check.TeamName(), c.check.PipelineName())
-		done <- step.Run(ctx, state)
-	}()
-
-	select {
-	case <-c.release:
-		logger.Info("releasing")
-
-	case err = <-done:
-		if err != nil {
-			logger.Info("errored", lager.Data{"error": err.Error()})
-			c.check.FinishWithError(fmt.Errorf("run check step: %w", err))
-		} else {
-			logger.Info("succeeded")
-			if err = c.check.Finish(); err != nil {
-				logger.Error("failed-to-finish-check", err)
-			}
-		}
-	}
-}
-
-func (c *engineCheck) runState(logger lager.Logger) (exec.RunState, error) {
-	id := fmt.Sprintf("check:%v", c.check.ID())
-	existingState, ok := c.trackedStates.Load(id)
-	if ok {
-		return existingState.(exec.RunState), nil
-	}
-	credVars, err := c.check.Variables(logger, c.globalSecrets, c.varSourcePool)
-	if err != nil {
-		return nil, err
-	}
-	state, _ := c.trackedStates.LoadOrStore(id, exec.NewRunState(credVars, atc.EnableRedactSecrets))
-	return state.(exec.RunState), nil
-}
-
-func (c *engineCheck) clearRunState() {
-	id := fmt.Sprintf("check:%v", c.check.ID())
-	c.trackedStates.Delete(id)
-}
-
-func (c *engineCheck) trackStarted(logger lager.Logger) {
-	metric.Metrics.ChecksStarted.Inc()
-}
-
-func (c *engineCheck) trackFinished(logger lager.Logger) {
-	switch c.check.Status() {
-	case db.CheckStatusErrored:
-		metric.Metrics.ChecksFinishedWithError.Inc()
-	case db.CheckStatusSucceeded:
-		metric.Metrics.ChecksFinishedWithSuccess.Inc()
-	default:
-		logger.Info("unexpected-check-status", lager.Data{"status": c.check.Status()})
-	}
-=======
->>>>>>> 37c4aebf
 }