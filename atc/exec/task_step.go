--- conflicted
+++ resolved
@@ -8,7 +8,6 @@
 	"path"
 	"path/filepath"
 	"strings"
-	"time"
 
 	"code.cloudfoundry.org/lager"
 	"code.cloudfoundry.org/lager/lagerctx"
@@ -224,90 +223,14 @@
 	}
 	owner := db.NewBuildStepContainerOwner(step.metadata.BuildID, step.planID, step.metadata.TeamID)
 
-<<<<<<< HEAD
 	result := step.workerClient.RunTaskStep(
 		ctx,
 		logger,
+		step.lockFactory,
 		owner,
 		containerSpec,
 		workerSpec,
 		step.strategy,
-=======
-	var chosenWorker worker.Worker
-	var activeTasksLock lock.Lock
-	var elapsed time.Duration
-	outputWriter := step.delegate.Stdout()
-
-	for {
-		if step.strategy.ModifiesActiveTasks() {
-			var acquired bool
-			activeTasksLock, acquired, err = step.lockFactory.Acquire(logger, lock.NewTaskStepLockID())
-			if err != nil {
-				return err
-			}
-
-			if !acquired {
-				time.Sleep(time.Second)
-				continue
-			}
-		}
-
-		chosenWorker, err = step.workerPool.FindOrChooseWorkerForContainer(
-			ctx,
-			logger,
-			owner,
-			containerSpec,
-			workerSpec,
-			step.strategy,
-		)
-		if err != nil {
-			return err
-		}
-
-		if step.strategy.ModifiesActiveTasks() {
-			waitWorker := time.Duration(5 * time.Second) // Workers polling frequency
-			if chosenWorker == nil {
-				logger.Info("no-worker-available")
-				err = activeTasksLock.Release()
-				if err != nil {
-					return err
-				}
-				if elapsed%time.Duration(time.Minute) == 0 { // Every minute report that it is still waiting
-					_, err := outputWriter.Write([]byte("All workers are busy at the moment, please stand-by.\n"))
-					if err != nil {
-						logger.Error("Failed to report status.", err)
-					}
-				}
-				elapsed += waitWorker
-				time.Sleep(waitWorker)
-				continue
-			}
-			err = chosenWorker.IncreaseActiveTasks()
-			if err != nil {
-				logger.Error("Failed to increase active tasks.", err)
-			}
-			logger.Info("increase-active-tasks")
-			err = activeTasksLock.Release()
-			if err != nil {
-				return err
-			}
-			if elapsed > 0 {
-				_, err := outputWriter.Write([]byte(fmt.Sprintf("Found a free worker after waiting %s.\n", elapsed)))
-				if err != nil {
-					logger.Error("Failed to report status.", err)
-				}
-			}
-			defer step.decreaseActiveTasks(logger, chosenWorker)
-		}
-		break
-	}
-
-	container, err := chosenWorker.FindOrCreateContainer(
-		ctx,
-		logger,
-		step.delegate,
-		owner,
->>>>>>> 8c5d0dc1
 		step.containerMetadata,
 		imageSpec,
 		processSpec,
@@ -438,7 +361,6 @@
 		User:      config.Run.User,
 		Dir:       metadata.WorkingDirectory,
 		Env:       step.envForParams(config.Params),
-		Type:      metadata.Type,
 
 		Inputs:  []worker.InputSource{},
 		Outputs: worker.OutputPaths{},
@@ -633,12 +555,4 @@
 
 func (src *taskCacheSource) VolumeOn(logger lager.Logger, w worker.Worker) (worker.Volume, bool, error) {
 	return w.FindVolumeForTaskCache(src.logger, src.teamID, src.jobID, src.stepName, src.path)
-}
-
-func (step *TaskStep) decreaseActiveTasks(logger lager.Logger, w worker.Worker) {
-	logger.Info("decrease-active-tasks")
-	err := w.DecreaseActiveTasks()
-	if err != nil {
-		logger.Error("Error decreasing active tasks.", err)
-	}
 }